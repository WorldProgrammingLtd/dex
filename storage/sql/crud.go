package sql

import (
	"database/sql"
	"database/sql/driver"
	"encoding/json"
	"errors"
	"fmt"
	"strings"
	"time"

	"github.com/dexidp/dex/storage"
)

// TODO(ericchiang): The update, insert, and select methods queries are all
// very repetitive. Consider creating them programmatically.

// keysRowID is the ID of the only row we expect to populate the "keys" table.
const keysRowID = "keys"

// orderStep says how far apart to space the order values in the global
// Middleware list
const orderStep = int64(1024)

// encoder wraps the underlying value in a JSON marshaler which is automatically
// called by the database/sql package.
//
//		s := []string{"planes", "bears"}
//		err := db.Exec(`insert into t1 (id, things) values (1, $1)`, encoder(s))
//		if err != nil {
//			// handle error
//		}
//
//		var r []byte
//		err = db.QueryRow(`select things from t1 where id = 1;`).Scan(&r)
//		if err != nil {
//			// handle error
//		}
//		fmt.Printf("%s\n", r) // ["planes","bears"]
//
func encoder(i interface{}) driver.Valuer {
	return jsonEncoder{i}
}

// decoder wraps the underlying value in a JSON unmarshaler which can then be passed
// to a database Scan() method.
func decoder(i interface{}) sql.Scanner {
	return jsonDecoder{i}
}

// defaultDecoder wraps the underlying value in a JSON unmarshaler that allows a default
func defaultDecoder(i interface{}, defJSON []byte) sql.Scanner {
	return jsonDefaultDecoder{i, defJSON}
}

type jsonEncoder struct {
	i interface{}
}

func (j jsonEncoder) Value() (driver.Value, error) {
	b, err := json.Marshal(j.i)
	if err != nil {
		return nil, fmt.Errorf("marshal: %v", err)
	}
	return b, nil
}

type jsonDecoder struct {
	i interface{}
}

func (j jsonDecoder) Scan(dest interface{}) error {
	if dest == nil {
		return errors.New("nil value")
	}
	b, ok := dest.([]byte)
	if !ok {
		return fmt.Errorf("expected []byte got %T", dest)
	}
	if err := json.Unmarshal(b, &j.i); err != nil {
		return fmt.Errorf("unmarshal: %v", err)
	}
	return nil
}

type jsonDefaultDecoder struct {
	i       interface{}
	defJSON []byte
}

func (j jsonDefaultDecoder) Scan(dest interface{}) error {
	if dest == nil {
		dest = j.defJSON
	}
	b, ok := dest.([]byte)
	if !ok {
		return fmt.Errorf("expected []byte got %T", dest)
	}
	if err := json.Unmarshal(b, &j.i); err != nil {
		return fmt.Errorf("unmarshal: %v", err)
	}
	return nil
}

// Abstract conn vs trans.
type querier interface {
	Query(query string, args ...interface{}) (*sql.Rows, error)
	QueryRow(query string, args ...interface{}) *sql.Row
}

// Abstract row vs rows.
type scanner interface {
	Scan(dest ...interface{}) error
}

func (c *conn) GarbageCollect(now time.Time) (storage.GCResult, error) {
	result := storage.GCResult{}

	r, err := c.Exec(`delete from auth_request where expiry < $1`, now)
	if err != nil {
		return result, fmt.Errorf("gc auth_request: %v", err)
	}
	if n, err := r.RowsAffected(); err == nil {
		result.AuthRequests = n
	}

	r, err = c.Exec(`delete from auth_code where expiry < $1`, now)
	if err != nil {
		return result, fmt.Errorf("gc auth_code: %v", err)
	}
	if n, err := r.RowsAffected(); err == nil {
		result.AuthCodes = n
	}

	r, err = c.Exec(`delete from device_request where expiry < $1`, now)
	if err != nil {
		return result, fmt.Errorf("gc device_request: %v", err)
	}
	if n, err := r.RowsAffected(); err == nil {
		result.DeviceRequests = n
	}

	r, err = c.Exec(`delete from device_token where expiry < $1`, now)
	if err != nil {
		return result, fmt.Errorf("gc device_token: %v", err)
	}
	if n, err := r.RowsAffected(); err == nil {
		result.DeviceTokens = n
	}

	return result, err
}

func (c *conn) CreateAuthRequest(a storage.AuthRequest) error {
	_, err := c.Exec(`
		insert into auth_request (
			id, client_id, response_types, scopes, redirect_uri, nonce, state,
			force_approval_prompt, logged_in,
			claims_user_id, claims_username, claims_preferred_username,
			claims_email, claims_email_verified, claims_groups, claims_custom,
			connector_id, connector_data,
			expiry,
			code_challenge, code_challenge_method
		)
		values (
			$1, $2, $3, $4, $5, $6, $7, $8, $9, $10, $11, $12, $13, $14, $15, $16, $17, $18, $19, $20, $21
		);
	`,
		a.ID, a.ClientID, encoder(a.ResponseTypes), encoder(a.Scopes), a.RedirectURI, a.Nonce, a.State,
		a.ForceApprovalPrompt, a.LoggedIn,
		a.Claims.UserID, a.Claims.Username, a.Claims.PreferredUsername,
		a.Claims.Email, a.Claims.EmailVerified,
		encoder(a.Claims.Groups), encoder(a.Claims.Custom),
		a.ConnectorID, a.ConnectorData,
		a.Expiry,
		a.PKCE.CodeChallenge, a.PKCE.CodeChallengeMethod,
	)
	if err != nil {
		if c.alreadyExistsCheck(err) {
			return storage.ErrAlreadyExists
		}
		return fmt.Errorf("insert auth request: %v", err)
	}
	return nil
}

func (c *conn) UpdateAuthRequest(id string, updater func(a storage.AuthRequest) (storage.AuthRequest, error)) error {
	return c.ExecTx(func(tx *trans) error {
		r, err := getAuthRequest(tx, id)
		if err != nil {
			return err
		}

		a, err := updater(r)
		if err != nil {
			return err
		}
		_, err = tx.Exec(`
			update auth_request
			set
				client_id = $1, response_types = $2, scopes = $3, redirect_uri = $4,
				nonce = $5, state = $6, force_approval_prompt = $7, logged_in = $8,
				claims_user_id = $9, claims_username = $10, claims_preferred_username = $11,
				claims_email = $12, claims_email_verified = $13,
				claims_groups = $14, claims_custom = $15,
				connector_id = $16, connector_data = $17,
				expiry = $18,
				code_challenge = $19, code_challenge_method = $20
			where id = $21;
		`,
			a.ClientID, encoder(a.ResponseTypes), encoder(a.Scopes), a.RedirectURI, a.Nonce, a.State,
			a.ForceApprovalPrompt, a.LoggedIn,
			a.Claims.UserID, a.Claims.Username, a.Claims.PreferredUsername,
			a.Claims.Email, a.Claims.EmailVerified,
			encoder(a.Claims.Groups), encoder(a.Claims.Custom),
			a.ConnectorID, a.ConnectorData,
			a.Expiry,
			a.PKCE.CodeChallenge, a.PKCE.CodeChallengeMethod,
			r.ID,
		)
		if err != nil {
			return fmt.Errorf("update auth request: %v", err)
		}
		return nil
	})
}

func (c *conn) GetAuthRequest(id string) (storage.AuthRequest, error) {
	return getAuthRequest(c, id)
}

func getAuthRequest(q querier, id string) (a storage.AuthRequest, err error) {
	err = q.QueryRow(`
		select
			id, client_id, response_types, scopes, redirect_uri, nonce, state,
			force_approval_prompt, logged_in,
			claims_user_id, claims_username, claims_preferred_username,
			claims_email, claims_email_verified, claims_groups, claims_custom,
			connector_id, connector_data, expiry,
			code_challenge, code_challenge_method
		from auth_request where id = $1;
	`, id).Scan(
		&a.ID, &a.ClientID, decoder(&a.ResponseTypes), decoder(&a.Scopes), &a.RedirectURI, &a.Nonce, &a.State,
		&a.ForceApprovalPrompt, &a.LoggedIn,
		&a.Claims.UserID, &a.Claims.Username, &a.Claims.PreferredUsername,
		&a.Claims.Email, &a.Claims.EmailVerified,
		decoder(&a.Claims.Groups),
		defaultDecoder(&a.Claims.Custom, []byte("{}")),
		&a.ConnectorID, &a.ConnectorData, &a.Expiry,
		&a.PKCE.CodeChallenge, &a.PKCE.CodeChallengeMethod,
	)
	if err != nil {
		if err == sql.ErrNoRows {
			return a, storage.ErrNotFound
		}
		return a, fmt.Errorf("select auth request: %v", err)
	}
	return a, nil
}

func (c *conn) CreateAuthCode(a storage.AuthCode) error {
	_, err := c.Exec(`
		insert into auth_code (
			id, client_id, scopes, nonce, redirect_uri,
			claims_user_id, claims_username, claims_preferred_username,
			claims_email, claims_email_verified, claims_groups, claims_custom,
			connector_id, connector_data,
			expiry,
			code_challenge, code_challenge_method
		)
		values ($1, $2, $3, $4, $5, $6, $7, $8, $9, $10, $11, $12, $13, $14, $15, $16, $17);
	`,
		a.ID, a.ClientID, encoder(a.Scopes), a.Nonce, a.RedirectURI, a.Claims.UserID,
		a.Claims.Username, a.Claims.PreferredUsername, a.Claims.Email, a.Claims.EmailVerified,
		encoder(a.Claims.Groups), encoder(a.Claims.Custom),
		a.ConnectorID, a.ConnectorData, a.Expiry,
		a.PKCE.CodeChallenge, a.PKCE.CodeChallengeMethod,
	)
	if err != nil {
		if c.alreadyExistsCheck(err) {
			return storage.ErrAlreadyExists
		}
		return fmt.Errorf("insert auth code: %v", err)
	}
	return nil
}

func (c *conn) GetAuthCode(id string) (a storage.AuthCode, err error) {
	err = c.QueryRow(`
		select
			id, client_id, scopes, nonce, redirect_uri,
			claims_user_id, claims_username, claims_preferred_username,
			claims_email, claims_email_verified, claims_groups, claims_custom,
			connector_id, connector_data,
			expiry,
			code_challenge, code_challenge_method
		from auth_code where id = $1;
	`, id).Scan(
		&a.ID, &a.ClientID, decoder(&a.Scopes), &a.Nonce, &a.RedirectURI, &a.Claims.UserID,
		&a.Claims.Username, &a.Claims.PreferredUsername, &a.Claims.Email, &a.Claims.EmailVerified,
		decoder(&a.Claims.Groups),
		defaultDecoder(&a.Claims.Custom, []byte("{}")),
		&a.ConnectorID, &a.ConnectorData, &a.Expiry,
		&a.PKCE.CodeChallenge, &a.PKCE.CodeChallengeMethod,
	)
	if err != nil {
		if err == sql.ErrNoRows {
			return a, storage.ErrNotFound
		}
		return a, fmt.Errorf("select auth code: %v", err)
	}
	return a, nil
}

func (c *conn) CreateRefresh(r storage.RefreshToken) error {
	_, err := c.Exec(`
		insert into refresh_token (
			id, client_id, scopes, nonce,
			claims_user_id, claims_username, claims_preferred_username,
			claims_email, claims_email_verified, claims_groups, claims_custom,
			connector_id, connector_data,
			token, created_at, last_used
		)
		values ($1, $2, $3, $4, $5, $6, $7, $8, $9, $10, $11, $12, $13, $14, $15, $16);
	`,
		r.ID, r.ClientID, encoder(r.Scopes), r.Nonce,
		r.Claims.UserID, r.Claims.Username, r.Claims.PreferredUsername,
		r.Claims.Email, r.Claims.EmailVerified,
		encoder(r.Claims.Groups), encoder(r.Claims.Custom),
		r.ConnectorID, r.ConnectorData,
		r.Token, r.CreatedAt, r.LastUsed,
	)
	if err != nil {
		if c.alreadyExistsCheck(err) {
			return storage.ErrAlreadyExists
		}
		return fmt.Errorf("insert refresh_token: %v", err)
	}
	return nil
}

func (c *conn) UpdateRefreshToken(id string, updater func(old storage.RefreshToken) (storage.RefreshToken, error)) error {
	return c.ExecTx(func(tx *trans) error {
		r, err := getRefresh(tx, id)
		if err != nil {
			return err
		}
		if r, err = updater(r); err != nil {
			return err
		}
		_, err = tx.Exec(`
			update refresh_token
			set
				client_id = $1,
				scopes = $2,
				nonce = $3,
				claims_user_id = $4,
				claims_username = $5,
				claims_preferred_username = $6,
				claims_email = $7,
				claims_email_verified = $8,
				claims_groups = $9,
				claims_custom = $10,
				connector_id = $11,
				connector_data = $12,
				token = $13,
				created_at = $14,
				last_used = $15
			where
				id = $16
		`,
			r.ClientID, encoder(r.Scopes), r.Nonce,
			r.Claims.UserID, r.Claims.Username, r.Claims.PreferredUsername,
			r.Claims.Email, r.Claims.EmailVerified,
			encoder(r.Claims.Groups), encoder(r.Claims.Custom),
			r.ConnectorID, r.ConnectorData,
			r.Token, r.CreatedAt, r.LastUsed, id,
		)
		if err != nil {
			return fmt.Errorf("update refresh token: %v", err)
		}
		return nil
	})
}

func (c *conn) GetRefresh(id string) (storage.RefreshToken, error) {
	return getRefresh(c, id)
}

func getRefresh(q querier, id string) (storage.RefreshToken, error) {
	return scanRefresh(q.QueryRow(`
		select
			id, client_id, scopes, nonce,
			claims_user_id, claims_username, claims_preferred_username,
			claims_email, claims_email_verified,
			claims_groups, claims_custom,
			connector_id, connector_data,
			token, created_at, last_used
		from refresh_token where id = $1;
	`, id))
}

func (c *conn) ListRefreshTokens() ([]storage.RefreshToken, error) {
	rows, err := c.Query(`
		select
			id, client_id, scopes, nonce,
			claims_user_id, claims_username, claims_preferred_username,
			claims_email, claims_email_verified, claims_groups, claims_custom,
			connector_id, connector_data,
			token, created_at, last_used
		from refresh_token;
	`)
	if err != nil {
		return nil, fmt.Errorf("query: %v", err)
	}
	defer rows.Close()

	var tokens []storage.RefreshToken
	for rows.Next() {
		r, err := scanRefresh(rows)
		if err != nil {
			return nil, err
		}
		tokens = append(tokens, r)
	}
	if err := rows.Err(); err != nil {
		return nil, fmt.Errorf("scan: %v", err)
	}
	return tokens, nil
}

func scanRefresh(s scanner) (r storage.RefreshToken, err error) {
	err = s.Scan(
		&r.ID, &r.ClientID, decoder(&r.Scopes), &r.Nonce,
		&r.Claims.UserID, &r.Claims.Username, &r.Claims.PreferredUsername,
		&r.Claims.Email, &r.Claims.EmailVerified,
		decoder(&r.Claims.Groups),
		defaultDecoder(&r.Claims.Custom, []byte("{}")),
		&r.ConnectorID, &r.ConnectorData,
		&r.Token, &r.CreatedAt, &r.LastUsed,
	)
	if err != nil {
		if err == sql.ErrNoRows {
			return r, storage.ErrNotFound
		}
		return r, fmt.Errorf("scan refresh_token: %v", err)
	}
	return r, nil
}

func (c *conn) UpdateKeys(updater func(old storage.Keys) (storage.Keys, error)) error {
	return c.ExecTx(func(tx *trans) error {
		firstUpdate := false
		// TODO(ericchiang): errors may cause a transaction be rolled back by the SQL
		// server. Test this, and consider adding a COUNT() command beforehand.
		old, err := getKeys(tx)
		if err != nil {
			if err != storage.ErrNotFound {
				return fmt.Errorf("get keys: %v", err)
			}
			firstUpdate = true
			old = storage.Keys{}
		}

		nk, err := updater(old)
		if err != nil {
			return err
		}

		if firstUpdate {
			_, err = tx.Exec(`
				insert into keys (
					id, verification_keys, signing_key, signing_key_pub, next_rotation
				)
				values ($1, $2, $3, $4, $5);
			`,
				keysRowID, encoder(nk.VerificationKeys), encoder(nk.SigningKey),
				encoder(nk.SigningKeyPub), nk.NextRotation,
			)
			if err != nil {
				return fmt.Errorf("insert: %v", err)
			}
		} else {
			_, err = tx.Exec(`
				update keys
				set
				    verification_keys = $1,
					signing_key = $2,
					signing_key_pub = $3,
					next_rotation = $4
				where id = $5;
			`,
				encoder(nk.VerificationKeys), encoder(nk.SigningKey),
				encoder(nk.SigningKeyPub), nk.NextRotation, keysRowID,
			)
			if err != nil {
				return fmt.Errorf("update: %v", err)
			}
		}
		return nil
	})
}

func (c *conn) GetKeys() (keys storage.Keys, err error) {
	return getKeys(c)
}

func getKeys(q querier) (keys storage.Keys, err error) {
	err = q.QueryRow(`
		select
			verification_keys, signing_key, signing_key_pub, next_rotation
		from keys
		where id=$1
	`, keysRowID).Scan(
		decoder(&keys.VerificationKeys), decoder(&keys.SigningKey),
		decoder(&keys.SigningKeyPub), &keys.NextRotation,
	)
	if err != nil {
		if err == sql.ErrNoRows {
			return keys, storage.ErrNotFound
		}
		return keys, fmt.Errorf("query keys: %v", err)
	}
	return keys, nil
}

func (c *conn) UpdateClient(id string, updater func(old storage.Client) (storage.Client, error)) error {
	return c.ExecTx(func(tx *trans) error {
		cli, err := getClient(tx, id)
		if err != nil {
			return err
		}
		nc, err := updater(cli)
		if err != nil {
			return err
		}

		_, err = tx.Exec(`
			update client
			set
				secret = $1,
				redirect_uris = $2,
				trusted_peers = $3,
				public = $4,
				name = $5,
				logo_url = $6
			where id = $7;
		`, nc.Secret, encoder(nc.RedirectURIs), encoder(nc.TrustedPeers), nc.Public, nc.Name, nc.LogoURL, id,
		)
		if err != nil {
			return fmt.Errorf("update client: %v", err)
		}
		return nil
	})
}

func (c *conn) CreateClient(cli storage.Client) error {
	_, err := c.Exec(`
		insert into client (
			id, secret, redirect_uris, trusted_peers, public, name, logo_url
		)
		values ($1, $2, $3, $4, $5, $6, $7);
	`,
		cli.ID, cli.Secret, encoder(cli.RedirectURIs), encoder(cli.TrustedPeers),
		cli.Public, cli.Name, cli.LogoURL,
	)
	if err != nil {
		if c.alreadyExistsCheck(err) {
			return storage.ErrAlreadyExists
		}
		return fmt.Errorf("insert client: %v", err)
	}
	return nil
}

func getClient(q querier, id string) (storage.Client, error) {
	return scanClient(q.QueryRow(`
		select
			id, secret, redirect_uris, trusted_peers, public, name, logo_url
	    from client where id = $1;
	`, id))
}

func (c *conn) GetClient(id string) (storage.Client, error) {
	return getClient(c, id)
}

func (c *conn) ListClients() ([]storage.Client, error) {
	rows, err := c.Query(`
		select
			id, secret, redirect_uris, trusted_peers, public, name, logo_url
		from client;
	`)
	if err != nil {
		return nil, err
	}
	defer rows.Close()

	var clients []storage.Client
	for rows.Next() {
		cli, err := scanClient(rows)
		if err != nil {
			return nil, err
		}
		clients = append(clients, cli)
	}
	if err := rows.Err(); err != nil {
		return nil, err
	}
	return clients, nil
}

func scanClient(s scanner) (cli storage.Client, err error) {
	err = s.Scan(
		&cli.ID, &cli.Secret, decoder(&cli.RedirectURIs), decoder(&cli.TrustedPeers),
		&cli.Public, &cli.Name, &cli.LogoURL,
	)
	if err != nil {
		if err == sql.ErrNoRows {
			return cli, storage.ErrNotFound
		}
		return cli, fmt.Errorf("get client: %v", err)
	}
	return cli, nil
}

func (c *conn) CreatePassword(p storage.Password) error {
	p.Email = strings.ToLower(p.Email)
	_, err := c.Exec(`
		insert into password (
			email, hash, username, user_id
		)
		values (
			$1, $2, $3, $4
		);
	`,
		p.Email, p.Hash, p.Username, p.UserID,
	)
	if err != nil {
		if c.alreadyExistsCheck(err) {
			return storage.ErrAlreadyExists
		}
		return fmt.Errorf("insert password: %v", err)
	}
	return nil
}

func (c *conn) UpdatePassword(email string, updater func(p storage.Password) (storage.Password, error)) error {
	return c.ExecTx(func(tx *trans) error {
		p, err := getPassword(tx, email)
		if err != nil {
			return err
		}

		np, err := updater(p)
		if err != nil {
			return err
		}
		_, err = tx.Exec(`
			update password
			set
				hash = $1, username = $2, user_id = $3
			where email = $4;
		`,
			np.Hash, np.Username, np.UserID, p.Email,
		)
		if err != nil {
			return fmt.Errorf("update password: %v", err)
		}
		return nil
	})
}

func (c *conn) GetPassword(email string) (storage.Password, error) {
	return getPassword(c, email)
}

func getPassword(q querier, email string) (p storage.Password, err error) {
	return scanPassword(q.QueryRow(`
		select
			email, hash, username, user_id
		from password where email = $1;
	`, strings.ToLower(email)))
}

func (c *conn) ListPasswords() ([]storage.Password, error) {
	rows, err := c.Query(`
		select
			email, hash, username, user_id
		from password;
	`)
	if err != nil {
		return nil, err
	}
	defer rows.Close()

	var passwords []storage.Password
	for rows.Next() {
		p, err := scanPassword(rows)
		if err != nil {
			return nil, err
		}
		passwords = append(passwords, p)
	}
	if err := rows.Err(); err != nil {
		return nil, err
	}
	return passwords, nil
}

func scanPassword(s scanner) (p storage.Password, err error) {
	err = s.Scan(
		&p.Email, &p.Hash, &p.Username, &p.UserID,
	)
	if err != nil {
		if err == sql.ErrNoRows {
			return p, storage.ErrNotFound
		}
		return p, fmt.Errorf("select password: %v", err)
	}
	return p, nil
}

func (c *conn) CreateOfflineSessions(s storage.OfflineSessions) error {
	_, err := c.Exec(`
		insert into offline_session (
			user_id, conn_id, refresh, connector_data
		)
		values (
			$1, $2, $3, $4
		);
	`,
		s.UserID, s.ConnID, encoder(s.Refresh), s.ConnectorData,
	)
	if err != nil {
		if c.alreadyExistsCheck(err) {
			return storage.ErrAlreadyExists
		}
		return fmt.Errorf("insert offline session: %v", err)
	}
	return nil
}

func (c *conn) UpdateOfflineSessions(userID string, connID string, updater func(s storage.OfflineSessions) (storage.OfflineSessions, error)) error {
	return c.ExecTx(func(tx *trans) error {
		s, err := getOfflineSessions(tx, userID, connID)
		if err != nil {
			return err
		}

		newSession, err := updater(s)
		if err != nil {
			return err
		}
		_, err = tx.Exec(`
			update offline_session
			set
				refresh = $1,
				connector_data = $2
			where user_id = $3 AND conn_id = $4;
		`,
			encoder(newSession.Refresh), newSession.ConnectorData, s.UserID, s.ConnID,
		)
		if err != nil {
			return fmt.Errorf("update offline session: %v", err)
		}
		return nil
	})
}

func (c *conn) GetOfflineSessions(userID string, connID string) (storage.OfflineSessions, error) {
	return getOfflineSessions(c, userID, connID)
}

func getOfflineSessions(q querier, userID string, connID string) (storage.OfflineSessions, error) {
	return scanOfflineSessions(q.QueryRow(`
		select
			user_id, conn_id, refresh, connector_data
		from offline_session
		where user_id = $1 AND conn_id = $2;
		`, userID, connID))
}

func scanOfflineSessions(s scanner) (o storage.OfflineSessions, err error) {
	err = s.Scan(
		&o.UserID, &o.ConnID, decoder(&o.Refresh), &o.ConnectorData,
	)
	if err != nil {
		if err == sql.ErrNoRows {
			return o, storage.ErrNotFound
		}
		return o, fmt.Errorf("select offline session: %v", err)
	}
	return o, nil
}

func (c *conn) CreateConnector(connector storage.Connector) error {
	return c.ExecTx(func(tx *trans) error {
		_, err := tx.Exec(`
		insert into connector (
			id, type, name, resource_version, config
		)
		values (
			$1, $2, $3, $4, $5
		);
	`,
			connector.ID, connector.Type, connector.Name, connector.ResourceVersion, connector.Config,
		)
		if err != nil {
			if c.alreadyExistsCheck(err) {
				return storage.ErrAlreadyExists
			}
			return fmt.Errorf("insert connector: %v", err)
		}

		for n, mware := range connector.Middleware {
			_, err := tx.Exec(`
		        insert into middleware (
        		    conn_id, mw_order, type, resource_version, config
		        )
		        values (
		            $1, $2, $3, $4, $5
		        );
		    `,
				connector.ID, n,
				mware.Type, mware.ResourceVersion, mware.Config,
			)
			if err != nil {
				return fmt.Errorf("create connector insert middleware: %v", err)
			}
		}

		return nil
	})
}

func (c *conn) UpdateConnector(id string, updater func(s storage.Connector) (storage.Connector, error)) error {
	return c.ExecTx(func(tx *trans) error {
		connector, err := getConnector(tx, id)
		if err != nil {
			return err
		}

		newConn, err := updater(connector)
		if err != nil {
			return err
		}
		_, err = tx.Exec(`
			update connector
			set
			    type = $1,
			    name = $2,
			    resource_version = $3,
			    config = $4
			where id = $5;
		`,
			newConn.Type, newConn.Name, newConn.ResourceVersion, newConn.Config, connector.ID,
		)
		if err != nil {
			return fmt.Errorf("update connector: %v", err)
		}

		// Delete extra middleware entries
		_, err = tx.Exec(`
            delete from middleware where conn_id = $1 and mw_order >= $2;
        `,
			id, len(newConn.Middleware),
		)
		if err != nil {
			return fmt.Errorf("update connector delete middleware: %v", err)
		}

		for n, mware := range newConn.Middleware {
			if n < len(connector.Middleware) {
				// Update the existing record
				_, err := tx.Exec(`
					update middleware
					set
						type = $1,
						resource_version = $2,
						config = $3
					where conn_id = $4 and mw_order = $5;
				`,
					mware.Type,
					mware.ResourceVersion,
					mware.Config,
					id,
					n)
				if err != nil {
					return fmt.Errorf("update connector middleware: %v", err)
				}
			} else {
				// Insert a new record
				_, err := tx.Exec(`
					insert into middleware (
						conn_id, mw_order, type, resource_version, config
					)
					values (
						$1, $2, $3, $4, $5
					);
				`,
					id, n, mware.Type, mware.ResourceVersion, mware.Config,
				)
				if err != nil {
					return fmt.Errorf("update connector add middleware: %v", err)
				}
			}
		}

		return nil
	})
}

func (c *conn) GetConnector(id string) (conn storage.Connector, err error) {
	err = c.ExecTx(func(tx *trans) error {
		conn, err = getConnector(tx, id)
		return err
	})
	return conn, err
}

func getConnector(tx *trans, id string) (storage.Connector, error) {
	conn, err := scanConnector(tx.QueryRow(`
		select
			id, type, name, resource_version, config
		from connector
		where id = $1;
		`, id))
	if err != nil {
		return storage.Connector{}, err
	}

	conn.Middleware, err = getConnectorMiddleware(tx, id)
	if err != nil {
		return storage.Connector{}, err
	}

	return conn, nil
}

func getConnectorMiddleware(q querier, id string) ([]storage.Middleware, error) {
	rows, err := q.Query(`
        select
            type, resource_version, config
        from middleware
        where conn_id = $1
        order by mw_order asc;
        `, id)
	if err != nil {
		return []storage.Middleware{}, err
	}

	middleware := []storage.Middleware{}
	for rows.Next() {
		mware, err := scanMiddleware(rows)
		if err != nil {
			return []storage.Middleware{}, err
		}

		middleware = append(middleware, mware)
	}
	if err := rows.Err(); err != nil {
		return []storage.Middleware{}, err
	}

	return middleware, nil
}

func scanConnector(s scanner) (c storage.Connector, err error) {
	err = s.Scan(
		&c.ID, &c.Type, &c.Name, &c.ResourceVersion, &c.Config,
	)
	if err != nil {
		if err == sql.ErrNoRows {
			return c, storage.ErrNotFound
		}
		return c, fmt.Errorf("select connector: %v", err)
	}
	return c, nil
}

func (c *conn) ListConnectors() ([]storage.Connector, error) {
	var connectors []storage.Connector

	err := c.ExecTx(func(tx *trans) error {
		rows, err := tx.Query(`
			select
				id, type, name, resource_version, config
			from connector;
		`)
		if err != nil {
			return err
		}
		for rows.Next() {
			conn, err := scanConnector(rows)
			if err != nil {
				return err
			}

			connectors = append(connectors, conn)
		}
		if err := rows.Err(); err != nil {
			return err
		}

		// Have to do this after reading all the rows (otherwise we'd need to
		// use a cursor).
		for _, conn := range connectors {
			conn.Middleware, err = getConnectorMiddleware(tx, conn.ID)
			if err != nil {
				return err
			}
		}

		return nil
	})
	if err != nil {
		return nil, err
	}

	return connectors, nil
}

func (c *conn) DeleteConnector(id string) error {
	return c.ExecTx(func(tx *trans) error {
		_, err := tx.Exec(`
			delete from middleware where conn_id = $1;
		`,
			id)
		if err != nil {
			return fmt.Errorf("delete connector middleware: %v", err)
		}

		result, err := tx.Exec(`
			delete from connector where id = $1;
		`,
			id)
		if err != nil {
			return fmt.Errorf("delete connector: %v", err)
		}

		// For now mandate that the driver implements RowsAffected. If we ever need to support
		// a driver that doesn't implement this, we can run this in a transaction with a get beforehand.
		n, err := result.RowsAffected()
		if err != nil {
			return fmt.Errorf("rows affected: %v", err)
		}
		if n < 1 {
			return storage.ErrNotFound
		}
		return nil
	})
}

func (c *conn) InsertMiddleware(ndx int, mware storage.Middleware) error {
	return c.ExecTx(func(tx *trans) error {
		var order int64

		switch ndx {
		case 0:
			var maybeOrder sql.NullInt64
			err := tx.QueryRow(`
				select MIN(mw_order) from middleware where conn_id = '';
			`).Scan(&maybeOrder)
			if err != nil {
				return fmt.Errorf("insert middleware find min: %v", err)
			}

			if maybeOrder.Valid {
				order = maybeOrder.Int64

				// We rely on this in the renumber routine; without it,
				// order might not be unique when doing a renumber
				if order == 0 {
					order, err = renumberMiddleware(0, tx)
					if err != nil {
						return err
					}
				}

				order /= 2
			} else {
				order = orderStep
			}
		case -1:
			var maybeOrder sql.NullInt64
			err := tx.QueryRow(`
				select MAX(mw_order) from middleware where conn_id = '';
			`).Scan(&maybeOrder)
			if err != nil {
				return fmt.Errorf("insert middleware find max: %v", err)
			}

			if maybeOrder.Valid {
				order = maybeOrder.Int64 + orderStep
			} else {
				order = orderStep
			}
		default:
			rows, err := tx.Query(`
				select
					mw_order
				from middleware
				where conn_id = ''
				order by mw_order asc
				limit 2 offset $1
			`, ndx)
			if err != nil {
				return fmt.Errorf("insert middleware find low/high: %v", err)
			}
			defer rows.Close()

			if !rows.Next() {
				return storage.ErrOutOfRange
			}

			var low int64
			err = rows.Scan(&low)
			if err != nil {
				return fmt.Errorf("insert middleware scan low: %v", err)
			}

			if !rows.Next() {
				order = low + 1024
			} else {
				var high int64
				err = rows.Scan(&high)
				if err != nil {
					return fmt.Errorf("insert middleware scan high: %v", err)
				}

				if high == low+1 {
					order, err = renumberMiddleware(ndx, tx)
					if err != nil {
						return err
					}
					order += orderStep / 2
				} else {
					order = low + (high-low)/2
				}
			}

			if err := rows.Close(); err != nil {
				return fmt.Errorf("insert middleware find low/high close: %v", err)
			}

			if err := rows.Err(); err != nil {
				return fmt.Errorf("insert middleware find low/high err: %v", err)
			}
		}

		_, err := tx.Exec(`
        	insert into middleware (
            	conn_id, type, mw_order, resource_version, config
        	)
	        values (
    	        '', $1, $2, $3, $4
        	);
    	`,
			mware.Type, order, mware.ResourceVersion, mware.Config,
		)
		if err != nil {
			return fmt.Errorf("insert middleware: %v", err)
		}

		return nil
	})
}

func renumberMiddleware(ndx int, tx *trans) (int64, error) {
	rows, err := tx.Query(`
		select mw_order from middleware where conn_id = '' order by mw_order asc;
	`)
	if err != nil {
		return 0, fmt.Errorf("renumber middleware: %v", err)
	}

	// The idea here is that since we know the minimum possible order is 0,
	// and since the smallest it can increment by is 1, we can renumber the
	// middleware entries as 0, 1, 2, 3, 4, 5, ... without having to worry
	// that one of these numbers is in use already.
	result := int64(0)
	n := int64(0)
	for rows.Next() {
		var order int64
		err = rows.Scan(&order)
		if err != nil {
			return result, fmt.Errorf("renumber middleware scan: %v", err)
		}

		_, err = tx.Exec(`
			update middleware set mw_order = $1 where conn_id = '' and mw_order = $3;
		`,
			n,
			order)
		if err != nil {
			return result, fmt.Errorf("renumber middleware update: %v", err)
		}

		n++
	}
	if err := rows.Err(); err != nil {
		return result, fmt.Errorf("renumber middleware: %v", err)
	}

	// Once we've done that step, update the order to go up in the step size
	// increments rather than by ones.
	_, err = tx.Exec(`
		update middleware set mw_order = (mw_order + 1) * $1 where conn_id = '';
    `,
		orderStep,
	)
	if err != nil {
		return result, fmt.Errorf("renumber middleware multiply: %v", err)
	}

	return int64(ndx) * orderStep, nil
}

func (c *conn) UpdateMiddleware(ndx int, updater func(m storage.Middleware) (storage.Middleware, error)) error {
	return c.ExecTx(func(tx *trans) error {
		var order int64

		// Find the order value for this index
		err := tx.QueryRow(`
			select
				mw_order
			from middleware
			where conn_id = ''
			order by mw_order asc
			limit 1 offset $1;
		`,
			ndx,
		).Scan(&order)
		if err != nil {
			if err == sql.ErrNoRows {
				return storage.ErrOutOfRange
			}
			return fmt.Errorf("update middleware find index: %v", err)
		}

		middleware, err := scanMiddleware(tx.QueryRow(`
        	select
            	type, resource_version, config
	        from middleware
	        where conn_id = '' and mw_order = $1;
        `, order))
		if err != nil {
			return err
		}

		newMware, err := updater(middleware)
		if err != nil {
			return err
		}

		_, err = tx.Exec(`
			update middleware
			set
				type = $1,
				resource_version = $2,
				config = $3
			where conn_id = '' and mw_order = $4;
		`,
			newMware.Type,
			newMware.ResourceVersion,
			newMware.Config,
			order,
		)
		if err != nil {
			return fmt.Errorf("update middleware: %v", err)
		}

		return nil
	})
}

func (c *conn) GetMiddleware(ndx int) (storage.Middleware, error) {
	row := c.QueryRow(`
		select
			type, resource_version, config
		from middleware
		where conn_id = ''
		order by mw_order asc
		limit 1 offset $1;
	`, ndx)

	mware, err := scanMiddleware(row)
	if err != nil {
		return storage.Middleware{}, err
	}

	return mware, nil
}

func (c *conn) ListMiddleware() ([]storage.Middleware, error) {
	var middleware []storage.Middleware

	rows, err := c.Query(`
		select
			type, resource_version, config
		from middleware
		where conn_id = ''
		order by mw_order asc;
	`)
	if err != nil {
		return []storage.Middleware{}, err
	}
<<<<<<< HEAD
=======
	defer rows.Close()

	var connectors []storage.Connector
>>>>>>> 83ad7bc4
	for rows.Next() {
		mware, err := scanMiddleware(rows)
		if err != nil {
			return []storage.Middleware{}, err
		}

		middleware = append(middleware, mware)
	}
	if err := rows.Err(); err != nil {
		return []storage.Middleware{}, err
	}

	return middleware, nil
}

func scanMiddleware(s scanner) (m storage.Middleware, err error) {
	err = s.Scan(
		&m.Type, &m.ResourceVersion, &m.Config,
	)
	if err != nil {
		if err == sql.ErrNoRows {
			return m, storage.ErrOutOfRange
		}
		return m, fmt.Errorf("select middleware: %v", err)
	}
	return m, nil
}

func (c *conn) DeleteMiddleware(ndx int) error {
	return c.ExecTx(func(tx *trans) error {
		var maybeOrder sql.NullInt64
		err := tx.QueryRow(`
			select mw_order from middleware where conn_id = ''
			order by mw_order asc
			limit 1 offset $1;
		`, ndx).Scan(&maybeOrder)
		if err != nil {
			return fmt.Errorf("delete middleware find order: %v", err)
		}

		if !maybeOrder.Valid {
			return storage.ErrOutOfRange
		}

		order := maybeOrder.Int64

		_, err = tx.Exec(`
			delete from middleware
			where conn_id = '' and mw_order = $1;
		`,
			order,
		)
		if err != nil {
			return fmt.Errorf("delete middleware: %v", err)
		}

		return nil
	})
}

func (c *conn) DeleteAuthRequest(id string) error { return c.delete("auth_request", "id", id) }
func (c *conn) DeleteAuthCode(id string) error    { return c.delete("auth_code", "id", id) }
func (c *conn) DeleteClient(id string) error      { return c.delete("client", "id", id) }
func (c *conn) DeleteRefresh(id string) error     { return c.delete("refresh_token", "id", id) }
func (c *conn) DeletePassword(email string) error {
	return c.delete("password", "email", strings.ToLower(email))
}

func (c *conn) DeleteOfflineSessions(userID string, connID string) error {
	result, err := c.Exec(`delete from offline_session where user_id = $1 AND conn_id = $2`, userID, connID)
	if err != nil {
		return fmt.Errorf("delete offline_session: user_id = %s, conn_id = %s", userID, connID)
	}

	// For now mandate that the driver implements RowsAffected. If we ever need to support
	// a driver that doesn't implement this, we can run this in a transaction with a get beforehand.
	n, err := result.RowsAffected()
	if err != nil {
		return fmt.Errorf("rows affected: %v", err)
	}
	if n < 1 {
		return storage.ErrNotFound
	}
	return nil
}

// Do NOT call directly. Does not escape table.
func (c *conn) delete(table, field, id string) error {
	result, err := c.Exec(`delete from `+table+` where `+field+` = $1`, id)
	if err != nil {
		return fmt.Errorf("delete %s: %v", table, id)
	}

	// For now mandate that the driver implements RowsAffected. If we ever need to support
	// a driver that doesn't implement this, we can run this in a transaction with a get beforehand.
	n, err := result.RowsAffected()
	if err != nil {
		return fmt.Errorf("rows affected: %v", err)
	}
	if n < 1 {
		return storage.ErrNotFound
	}
	return nil
}

func (c *conn) CreateDeviceRequest(d storage.DeviceRequest) error {
	_, err := c.Exec(`
		insert into device_request (
			user_code, device_code, client_id, client_secret, scopes, expiry
		)
		values (
			$1, $2, $3, $4, $5, $6
		);`,
		d.UserCode, d.DeviceCode, d.ClientID, d.ClientSecret, encoder(d.Scopes), d.Expiry,
	)
	if err != nil {
		if c.alreadyExistsCheck(err) {
			return storage.ErrAlreadyExists
		}
		return fmt.Errorf("insert device request: %v", err)
	}
	return nil
}

func (c *conn) CreateDeviceToken(t storage.DeviceToken) error {
	_, err := c.Exec(`
		insert into device_token (
			device_code, status, token, expiry, last_request, poll_interval
		)
		values (
			$1, $2, $3, $4, $5, $6
		);`,
		t.DeviceCode, t.Status, t.Token, t.Expiry, t.LastRequestTime, t.PollIntervalSeconds,
	)
	if err != nil {
		if c.alreadyExistsCheck(err) {
			return storage.ErrAlreadyExists
		}
		return fmt.Errorf("insert device token: %v", err)
	}
	return nil
}

func (c *conn) GetDeviceRequest(userCode string) (storage.DeviceRequest, error) {
	return getDeviceRequest(c, userCode)
}

func getDeviceRequest(q querier, userCode string) (d storage.DeviceRequest, err error) {
	err = q.QueryRow(`
		select
            device_code, client_id, client_secret, scopes, expiry
		from device_request where user_code = $1;
	`, userCode).Scan(
		&d.DeviceCode, &d.ClientID, &d.ClientSecret, decoder(&d.Scopes), &d.Expiry,
	)
	if err != nil {
		if err == sql.ErrNoRows {
			return d, storage.ErrNotFound
		}
		return d, fmt.Errorf("select device token: %v", err)
	}
	d.UserCode = userCode
	return d, nil
}

func (c *conn) GetDeviceToken(deviceCode string) (storage.DeviceToken, error) {
	return getDeviceToken(c, deviceCode)
}

func getDeviceToken(q querier, deviceCode string) (a storage.DeviceToken, err error) {
	err = q.QueryRow(`
		select
            status, token, expiry, last_request, poll_interval
		from device_token where device_code = $1;
	`, deviceCode).Scan(
		&a.Status, &a.Token, &a.Expiry, &a.LastRequestTime, &a.PollIntervalSeconds,
	)
	if err != nil {
		if err == sql.ErrNoRows {
			return a, storage.ErrNotFound
		}
		return a, fmt.Errorf("select device token: %v", err)
	}
	a.DeviceCode = deviceCode
	return a, nil
}

func (c *conn) UpdateDeviceToken(deviceCode string, updater func(old storage.DeviceToken) (storage.DeviceToken, error)) error {
	return c.ExecTx(func(tx *trans) error {
		r, err := getDeviceToken(tx, deviceCode)
		if err != nil {
			return err
		}
		if r, err = updater(r); err != nil {
			return err
		}
		_, err = tx.Exec(`
			update device_token
			set
				status = $1,
				token = $2,
				last_request = $3,
				poll_interval = $4
			where
				device_code = $5
		`,
			r.Status, r.Token, r.LastRequestTime, r.PollIntervalSeconds, r.DeviceCode,
		)
		if err != nil {
			return fmt.Errorf("update device token: %v", err)
		}
		return nil
	})
}<|MERGE_RESOLUTION|>--- conflicted
+++ resolved
@@ -1306,12 +1306,8 @@
 	if err != nil {
 		return []storage.Middleware{}, err
 	}
-<<<<<<< HEAD
-=======
 	defer rows.Close()
 
-	var connectors []storage.Connector
->>>>>>> 83ad7bc4
 	for rows.Next() {
 		mware, err := scanMiddleware(rows)
 		if err != nil {
