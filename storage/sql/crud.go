package sql

import (
	"database/sql"
	"database/sql/driver"
	"encoding/json"
	"errors"
	"fmt"
	"strings"
	"time"

	"github.com/dexidp/dex/storage"
)

// TODO(ericchiang): The update, insert, and select methods queries are all
// very repetitive. Consider creating them programmatically.

// keysRowID is the ID of the only row we expect to populate the "keys" table.
const keysRowID = "keys"

// orderStep says how far apart to space the order values in the global
// Middleware list
const orderStep = int64(1024)

// encoder wraps the underlying value in a JSON marshaler which is automatically
// called by the database/sql package.
//
//		s := []string{"planes", "bears"}
//		err := db.Exec(`insert into t1 (id, things) values (1, $1)`, encoder(s))
//		if err != nil {
//			// handle error
//		}
//
//		var r []byte
//		err = db.QueryRow(`select things from t1 where id = 1;`).Scan(&r)
//		if err != nil {
//			// handle error
//		}
//		fmt.Printf("%s\n", r) // ["planes","bears"]
//
func encoder(i interface{}) driver.Valuer {
	return jsonEncoder{i}
}

// decoder wraps the underlying value in a JSON unmarshaler which can then be passed
// to a database Scan() method.
func decoder(i interface{}) sql.Scanner {
	return jsonDecoder{i}
}

// defaultDecoder wraps the underlying value in a JSON unmarshaler that allows a default
func defaultDecoder(i interface{}, defJSON []byte) sql.Scanner {
	return jsonDefaultDecoder{i, defJSON}
}

type jsonEncoder struct {
	i interface{}
}

func (j jsonEncoder) Value() (driver.Value, error) {
	b, err := json.Marshal(j.i)
	if err != nil {
		return nil, fmt.Errorf("marshal: %v", err)
	}
	return b, nil
}

type jsonDecoder struct {
	i interface{}
}

func (j jsonDecoder) Scan(dest interface{}) error {
	if dest == nil {
		return errors.New("nil value")
	}
	b, ok := dest.([]byte)
	if !ok {
		return fmt.Errorf("expected []byte got %T", dest)
	}
	if err := json.Unmarshal(b, &j.i); err != nil {
		return fmt.Errorf("unmarshal: %v", err)
	}
	return nil
}

type jsonDefaultDecoder struct {
	i       interface{}
	defJSON []byte
}

func (j jsonDefaultDecoder) Scan(dest interface{}) error {
	if dest == nil {
		dest = j.defJSON
	}
	b, ok := dest.([]byte)
	if !ok {
		return fmt.Errorf("expected []byte got %T", dest)
	}
	if err := json.Unmarshal(b, &j.i); err != nil {
		return fmt.Errorf("unmarshal: %v", err)
	}
	return nil
}

// Abstract conn vs trans.
type querier interface {
	Query(query string, args ...interface{}) (*sql.Rows, error)
	QueryRow(query string, args ...interface{}) *sql.Row
}

// Abstract row vs rows.
type scanner interface {
	Scan(dest ...interface{}) error
}

func (c *conn) GarbageCollect(now time.Time) (storage.GCResult, error) {
	result := storage.GCResult{}

	r, err := c.Exec(`delete from auth_request where expiry < $1`, now)
	if err != nil {
		return result, fmt.Errorf("gc auth_request: %v", err)
	}
	if n, err := r.RowsAffected(); err == nil {
		result.AuthRequests = n
	}

	r, err = c.Exec(`delete from auth_code where expiry < $1`, now)
	if err != nil {
		return result, fmt.Errorf("gc auth_code: %v", err)
	}
	if n, err := r.RowsAffected(); err == nil {
		result.AuthCodes = n
	}

	r, err = c.Exec(`delete from device_request where expiry < $1`, now)
	if err != nil {
		return result, fmt.Errorf("gc device_request: %v", err)
	}
	if n, err := r.RowsAffected(); err == nil {
		result.DeviceRequests = n
	}

	r, err = c.Exec(`delete from device_token where expiry < $1`, now)
	if err != nil {
		return result, fmt.Errorf("gc device_token: %v", err)
	}
	if n, err := r.RowsAffected(); err == nil {
		result.DeviceTokens = n
	}

	return result, err
}

func (c *conn) CreateAuthRequest(a storage.AuthRequest) error {
	_, err := c.Exec(`
		insert into auth_request (
			id, client_id, response_types, scopes, redirect_uri, nonce, state,
			force_approval_prompt, logged_in,
			claims_user_id, claims_username, claims_preferred_username,
			claims_email, claims_email_verified, claims_groups, claims_custom,
			connector_id, connector_data,
			expiry,
			code_challenge, code_challenge_method
		)
		values (
			$1, $2, $3, $4, $5, $6, $7, $8, $9, $10, $11, $12, $13, $14, $15, $16, $17, $18, $19, $20, $21
		);
	`,
		a.ID, a.ClientID, encoder(a.ResponseTypes), encoder(a.Scopes), a.RedirectURI, a.Nonce, a.State,
		a.ForceApprovalPrompt, a.LoggedIn,
		a.Claims.UserID, a.Claims.Username, a.Claims.PreferredUsername,
		a.Claims.Email, a.Claims.EmailVerified,
		encoder(a.Claims.Groups), encoder(a.Claims.Custom),
		a.ConnectorID, a.ConnectorData,
		a.Expiry,
		a.PKCE.CodeChallenge, a.PKCE.CodeChallengeMethod,
	)
	if err != nil {
		if c.alreadyExistsCheck(err) {
			return storage.ErrAlreadyExists
		}
		return fmt.Errorf("insert auth request: %v", err)
	}
	return nil
}

func (c *conn) UpdateAuthRequest(id string, updater func(a storage.AuthRequest) (storage.AuthRequest, error)) error {
	return c.ExecTx(func(tx *trans) error {
		r, err := getAuthRequest(tx, id)
		if err != nil {
			return err
		}

		a, err := updater(r)
		if err != nil {
			return err
		}
		_, err = tx.Exec(`
			update auth_request
			set
				client_id = $1, response_types = $2, scopes = $3, redirect_uri = $4,
				nonce = $5, state = $6, force_approval_prompt = $7, logged_in = $8,
				claims_user_id = $9, claims_username = $10, claims_preferred_username = $11,
				claims_email = $12, claims_email_verified = $13,
				claims_groups = $14, claims_custom = $15,
				connector_id = $16, connector_data = $17,
				expiry = $18,
				code_challenge = $19, code_challenge_method = $20
			where id = $21;
		`,
			a.ClientID, encoder(a.ResponseTypes), encoder(a.Scopes), a.RedirectURI, a.Nonce, a.State,
			a.ForceApprovalPrompt, a.LoggedIn,
			a.Claims.UserID, a.Claims.Username, a.Claims.PreferredUsername,
			a.Claims.Email, a.Claims.EmailVerified,
			encoder(a.Claims.Groups), encoder(a.Claims.Custom),
			a.ConnectorID, a.ConnectorData,
			a.Expiry,
			a.PKCE.CodeChallenge, a.PKCE.CodeChallengeMethod,
			r.ID,
		)
		if err != nil {
			return fmt.Errorf("update auth request: %v", err)
		}
		return nil
	})
}

func (c *conn) GetAuthRequest(id string) (storage.AuthRequest, error) {
	return getAuthRequest(c, id)
}

func getAuthRequest(q querier, id string) (a storage.AuthRequest, err error) {
	err = q.QueryRow(`
		select
			id, client_id, response_types, scopes, redirect_uri, nonce, state,
			force_approval_prompt, logged_in,
			claims_user_id, claims_username, claims_preferred_username,
			claims_email, claims_email_verified, claims_groups, claims_custom,
			connector_id, connector_data, expiry,
			code_challenge, code_challenge_method
		from auth_request where id = $1;
	`, id).Scan(
		&a.ID, &a.ClientID, decoder(&a.ResponseTypes), decoder(&a.Scopes), &a.RedirectURI, &a.Nonce, &a.State,
		&a.ForceApprovalPrompt, &a.LoggedIn,
		&a.Claims.UserID, &a.Claims.Username, &a.Claims.PreferredUsername,
		&a.Claims.Email, &a.Claims.EmailVerified,
		decoder(&a.Claims.Groups),
		defaultDecoder(&a.Claims.Custom, []byte("{}")),
		&a.ConnectorID, &a.ConnectorData, &a.Expiry,
		&a.PKCE.CodeChallenge, &a.PKCE.CodeChallengeMethod,
	)
	if err != nil {
		if err == sql.ErrNoRows {
			return a, storage.ErrNotFound
		}
		return a, fmt.Errorf("select auth request: %v", err)
	}
	return a, nil
}

func (c *conn) CreateAuthCode(a storage.AuthCode) error {
	_, err := c.Exec(`
		insert into auth_code (
			id, client_id, scopes, nonce, redirect_uri,
			claims_user_id, claims_username, claims_preferred_username,
			claims_email, claims_email_verified, claims_groups, claims_custom,
			connector_id, connector_data,
			expiry,
			code_challenge, code_challenge_method
		)
		values ($1, $2, $3, $4, $5, $6, $7, $8, $9, $10, $11, $12, $13, $14, $15, $16, $17);
	`,
		a.ID, a.ClientID, encoder(a.Scopes), a.Nonce, a.RedirectURI, a.Claims.UserID,
		a.Claims.Username, a.Claims.PreferredUsername, a.Claims.Email, a.Claims.EmailVerified,
		encoder(a.Claims.Groups), encoder(a.Claims.Custom),
		a.ConnectorID, a.ConnectorData, a.Expiry,
		a.PKCE.CodeChallenge, a.PKCE.CodeChallengeMethod,
	)
	if err != nil {
		if c.alreadyExistsCheck(err) {
			return storage.ErrAlreadyExists
		}
		return fmt.Errorf("insert auth code: %v", err)
	}
	return nil
}

func (c *conn) GetAuthCode(id string) (a storage.AuthCode, err error) {
	err = c.QueryRow(`
		select
			id, client_id, scopes, nonce, redirect_uri,
			claims_user_id, claims_username, claims_preferred_username,
			claims_email, claims_email_verified, claims_groups, claims_custom,
			connector_id, connector_data,
			expiry,
			code_challenge, code_challenge_method
		from auth_code where id = $1;
	`, id).Scan(
		&a.ID, &a.ClientID, decoder(&a.Scopes), &a.Nonce, &a.RedirectURI, &a.Claims.UserID,
		&a.Claims.Username, &a.Claims.PreferredUsername, &a.Claims.Email, &a.Claims.EmailVerified,
		decoder(&a.Claims.Groups),
		defaultDecoder(&a.Claims.Custom, []byte("{}")),
		&a.ConnectorID, &a.ConnectorData, &a.Expiry,
		&a.PKCE.CodeChallenge, &a.PKCE.CodeChallengeMethod,
	)
	if err != nil {
		if err == sql.ErrNoRows {
			return a, storage.ErrNotFound
		}
		return a, fmt.Errorf("select auth code: %v", err)
	}
	return a, nil
}

func (c *conn) CreateRefresh(r storage.RefreshToken) error {
	_, err := c.Exec(`
		insert into refresh_token (
			id, client_id, scopes, nonce,
			claims_user_id, claims_username, claims_preferred_username,
			claims_email, claims_email_verified, claims_groups, claims_custom,
			connector_id, connector_data,
			token, created_at, last_used
		)
		values ($1, $2, $3, $4, $5, $6, $7, $8, $9, $10, $11, $12, $13, $14, $15, $16);
	`,
		r.ID, r.ClientID, encoder(r.Scopes), r.Nonce,
		r.Claims.UserID, r.Claims.Username, r.Claims.PreferredUsername,
		r.Claims.Email, r.Claims.EmailVerified,
		encoder(r.Claims.Groups), encoder(r.Claims.Custom),
		r.ConnectorID, r.ConnectorData,
		r.Token, r.CreatedAt, r.LastUsed,
	)
	if err != nil {
		if c.alreadyExistsCheck(err) {
			return storage.ErrAlreadyExists
		}
		return fmt.Errorf("insert refresh_token: %v", err)
	}
	return nil
}

func (c *conn) UpdateRefreshToken(id string, updater func(old storage.RefreshToken) (storage.RefreshToken, error)) error {
	return c.ExecTx(func(tx *trans) error {
		r, err := getRefresh(tx, id)
		if err != nil {
			return err
		}
		if r, err = updater(r); err != nil {
			return err
		}
		_, err = tx.Exec(`
			update refresh_token
			set
				client_id = $1,
				scopes = $2,
				nonce = $3,
				claims_user_id = $4,
				claims_username = $5,
				claims_preferred_username = $6,
				claims_email = $7,
				claims_email_verified = $8,
				claims_groups = $9,
				claims_custom = $10,
				connector_id = $11,
				connector_data = $12,
				token = $13,
				created_at = $14,
				last_used = $15
			where
				id = $16
		`,
			r.ClientID, encoder(r.Scopes), r.Nonce,
			r.Claims.UserID, r.Claims.Username, r.Claims.PreferredUsername,
			r.Claims.Email, r.Claims.EmailVerified,
			encoder(r.Claims.Groups), encoder(r.Claims.Custom),
			r.ConnectorID, r.ConnectorData,
			r.Token, r.CreatedAt, r.LastUsed, id,
		)
		if err != nil {
			return fmt.Errorf("update refresh token: %v", err)
		}
		return nil
	})
}

func (c *conn) GetRefresh(id string) (storage.RefreshToken, error) {
	return getRefresh(c, id)
}

func getRefresh(q querier, id string) (storage.RefreshToken, error) {
	return scanRefresh(q.QueryRow(`
		select
			id, client_id, scopes, nonce,
			claims_user_id, claims_username, claims_preferred_username,
			claims_email, claims_email_verified,
			claims_groups, claims_custom,
			connector_id, connector_data,
			token, created_at, last_used
		from refresh_token where id = $1;
	`, id))
}

func (c *conn) ListRefreshTokens() ([]storage.RefreshToken, error) {
	rows, err := c.Query(`
		select
			id, client_id, scopes, nonce,
			claims_user_id, claims_username, claims_preferred_username,
			claims_email, claims_email_verified, claims_groups, claims_custom,
			connector_id, connector_data,
			token, created_at, last_used
		from refresh_token;
	`)
	if err != nil {
		return nil, fmt.Errorf("query: %v", err)
	}
	defer rows.Close()

	var tokens []storage.RefreshToken
	for rows.Next() {
		r, err := scanRefresh(rows)
		if err != nil {
			return nil, err
		}
		tokens = append(tokens, r)
	}
	if err := rows.Err(); err != nil {
		return nil, fmt.Errorf("scan: %v", err)
	}
	return tokens, nil
}

func scanRefresh(s scanner) (r storage.RefreshToken, err error) {
	err = s.Scan(
		&r.ID, &r.ClientID, decoder(&r.Scopes), &r.Nonce,
		&r.Claims.UserID, &r.Claims.Username, &r.Claims.PreferredUsername,
		&r.Claims.Email, &r.Claims.EmailVerified,
		decoder(&r.Claims.Groups),
		defaultDecoder(&r.Claims.Custom, []byte("{}")),
		&r.ConnectorID, &r.ConnectorData,
		&r.Token, &r.CreatedAt, &r.LastUsed,
	)
	if err != nil {
		if err == sql.ErrNoRows {
			return r, storage.ErrNotFound
		}
		return r, fmt.Errorf("scan refresh_token: %v", err)
	}
	return r, nil
}

func (c *conn) UpdateKeys(updater func(old storage.Keys) (storage.Keys, error)) error {
	return c.ExecTx(func(tx *trans) error {
		firstUpdate := false
		// TODO(ericchiang): errors may cause a transaction be rolled back by the SQL
		// server. Test this, and consider adding a COUNT() command beforehand.
		old, err := getKeys(tx)
		if err != nil {
			if err != storage.ErrNotFound {
				return fmt.Errorf("get keys: %v", err)
			}
			firstUpdate = true
			old = storage.Keys{}
		}

		nk, err := updater(old)
		if err != nil {
			return err
		}

		if firstUpdate {
			_, err = tx.Exec(`
				insert into keys (
					id, verification_keys, signing_key, signing_key_pub, next_rotation
				)
				values ($1, $2, $3, $4, $5);
			`,
				keysRowID, encoder(nk.VerificationKeys), encoder(nk.SigningKey),
				encoder(nk.SigningKeyPub), nk.NextRotation,
			)
			if err != nil {
				return fmt.Errorf("insert: %v", err)
			}
		} else {
			_, err = tx.Exec(`
				update keys
				set
				    verification_keys = $1,
					signing_key = $2,
					signing_key_pub = $3,
					next_rotation = $4
				where id = $5;
			`,
				encoder(nk.VerificationKeys), encoder(nk.SigningKey),
				encoder(nk.SigningKeyPub), nk.NextRotation, keysRowID,
			)
			if err != nil {
				return fmt.Errorf("update: %v", err)
			}
		}
		return nil
	})
}

func (c *conn) GetKeys() (keys storage.Keys, err error) {
	return getKeys(c)
}

func getKeys(q querier) (keys storage.Keys, err error) {
	err = q.QueryRow(`
		select
			verification_keys, signing_key, signing_key_pub, next_rotation
		from keys
		where id=$1
	`, keysRowID).Scan(
		decoder(&keys.VerificationKeys), decoder(&keys.SigningKey),
		decoder(&keys.SigningKeyPub), &keys.NextRotation,
	)
	if err != nil {
		if err == sql.ErrNoRows {
			return keys, storage.ErrNotFound
		}
		return keys, fmt.Errorf("query keys: %v", err)
	}
	return keys, nil
}

func (c *conn) UpdateClient(id string, updater func(old storage.Client) (storage.Client, error)) error {
	return c.ExecTx(func(tx *trans) error {
		cli, err := getClient(tx, id)
		if err != nil {
			return err
		}
		nc, err := updater(cli)
		if err != nil {
			return err
		}

		_, err = tx.Exec(`
			update client
			set
				secret = $1,
				redirect_uris = $2,
				trusted_peers = $3,
				public = $4,
				name = $5,
				logo_url = $6
			where id = $7;
		`, nc.Secret, encoder(nc.RedirectURIs), encoder(nc.TrustedPeers), nc.Public, nc.Name, nc.LogoURL, id,
		)
		if err != nil {
			return fmt.Errorf("update client: %v", err)
		}
		return nil
	})
}

func (c *conn) CreateClient(cli storage.Client) error {
	_, err := c.Exec(`
		insert into client (
			id, secret, redirect_uris, trusted_peers, public, name, logo_url
		)
		values ($1, $2, $3, $4, $5, $6, $7);
	`,
		cli.ID, cli.Secret, encoder(cli.RedirectURIs), encoder(cli.TrustedPeers),
		cli.Public, cli.Name, cli.LogoURL,
	)
	if err != nil {
		if c.alreadyExistsCheck(err) {
			return storage.ErrAlreadyExists
		}
		return fmt.Errorf("insert client: %v", err)
	}
	return nil
}

func getClient(q querier, id string) (storage.Client, error) {
	return scanClient(q.QueryRow(`
		select
			id, secret, redirect_uris, trusted_peers, public, name, logo_url
	    from client where id = $1;
	`, id))
}

func (c *conn) GetClient(id string) (storage.Client, error) {
	return getClient(c, id)
}

func (c *conn) ListClients() ([]storage.Client, error) {
	rows, err := c.Query(`
		select
			id, secret, redirect_uris, trusted_peers, public, name, logo_url
		from client;
	`)
	if err != nil {
		return nil, err
	}
	defer rows.Close()

	var clients []storage.Client
	for rows.Next() {
		cli, err := scanClient(rows)
		if err != nil {
			return nil, err
		}
		clients = append(clients, cli)
	}
	if err := rows.Err(); err != nil {
		return nil, err
	}
	return clients, nil
}

func scanClient(s scanner) (cli storage.Client, err error) {
	err = s.Scan(
		&cli.ID, &cli.Secret, decoder(&cli.RedirectURIs), decoder(&cli.TrustedPeers),
		&cli.Public, &cli.Name, &cli.LogoURL,
	)
	if err != nil {
		if err == sql.ErrNoRows {
			return cli, storage.ErrNotFound
		}
		return cli, fmt.Errorf("get client: %v", err)
	}
	return cli, nil
}

func (c *conn) CreatePassword(p storage.Password) error {
	p.Email = strings.ToLower(p.Email)
	_, err := c.Exec(`
		insert into password (
			email, hash, username, user_id
		)
		values (
			$1, $2, $3, $4
		);
	`,
		p.Email, p.Hash, p.Username, p.UserID,
	)
	if err != nil {
		if c.alreadyExistsCheck(err) {
			return storage.ErrAlreadyExists
		}
		return fmt.Errorf("insert password: %v", err)
	}
	return nil
}

func (c *conn) UpdatePassword(email string, updater func(p storage.Password) (storage.Password, error)) error {
	return c.ExecTx(func(tx *trans) error {
		p, err := getPassword(tx, email)
		if err != nil {
			return err
		}

		np, err := updater(p)
		if err != nil {
			return err
		}
		_, err = tx.Exec(`
			update password
			set
				hash = $1, username = $2, user_id = $3
			where email = $4;
		`,
			np.Hash, np.Username, np.UserID, p.Email,
		)
		if err != nil {
			return fmt.Errorf("update password: %v", err)
		}
		return nil
	})
}

func (c *conn) GetPassword(email string) (storage.Password, error) {
	return getPassword(c, email)
}

func getPassword(q querier, email string) (p storage.Password, err error) {
	return scanPassword(q.QueryRow(`
		select
			email, hash, username, user_id
		from password where email = $1;
	`, strings.ToLower(email)))
}

func (c *conn) ListPasswords() ([]storage.Password, error) {
	rows, err := c.Query(`
		select
			email, hash, username, user_id
		from password;
	`)
	if err != nil {
		return nil, err
	}
	defer rows.Close()

	var passwords []storage.Password
	for rows.Next() {
		p, err := scanPassword(rows)
		if err != nil {
			return nil, err
		}
		passwords = append(passwords, p)
	}
	if err := rows.Err(); err != nil {
		return nil, err
	}
	return passwords, nil
}

func scanPassword(s scanner) (p storage.Password, err error) {
	err = s.Scan(
		&p.Email, &p.Hash, &p.Username, &p.UserID,
	)
	if err != nil {
		if err == sql.ErrNoRows {
			return p, storage.ErrNotFound
		}
		return p, fmt.Errorf("select password: %v", err)
	}
	return p, nil
}

func (c *conn) CreateOfflineSessions(s storage.OfflineSessions) error {
	_, err := c.Exec(`
		insert into offline_session (
			user_id, conn_id, refresh, connector_data
		)
		values (
			$1, $2, $3, $4
		);
	`,
		s.UserID, s.ConnID, encoder(s.Refresh), s.ConnectorData,
	)
	if err != nil {
		if c.alreadyExistsCheck(err) {
			return storage.ErrAlreadyExists
		}
		return fmt.Errorf("insert offline session: %v", err)
	}
	return nil
}

func (c *conn) UpdateOfflineSessions(userID string, connID string, updater func(s storage.OfflineSessions) (storage.OfflineSessions, error)) error {
	return c.ExecTx(func(tx *trans) error {
		s, err := getOfflineSessions(tx, userID, connID)
		if err != nil {
			return err
		}

		newSession, err := updater(s)
		if err != nil {
			return err
		}
		_, err = tx.Exec(`
			update offline_session
			set
				refresh = $1,
				connector_data = $2
			where user_id = $3 AND conn_id = $4;
		`,
			encoder(newSession.Refresh), newSession.ConnectorData, s.UserID, s.ConnID,
		)
		if err != nil {
			return fmt.Errorf("update offline session: %v", err)
		}
		return nil
	})
}

func (c *conn) GetOfflineSessions(userID string, connID string) (storage.OfflineSessions, error) {
	return getOfflineSessions(c, userID, connID)
}

func getOfflineSessions(q querier, userID string, connID string) (storage.OfflineSessions, error) {
	return scanOfflineSessions(q.QueryRow(`
		select
			user_id, conn_id, refresh, connector_data
		from offline_session
		where user_id = $1 AND conn_id = $2;
		`, userID, connID))
}

func scanOfflineSessions(s scanner) (o storage.OfflineSessions, err error) {
	err = s.Scan(
		&o.UserID, &o.ConnID, decoder(&o.Refresh), &o.ConnectorData,
	)
	if err != nil {
		if err == sql.ErrNoRows {
			return o, storage.ErrNotFound
		}
		return o, fmt.Errorf("select offline session: %v", err)
	}
	return o, nil
}

func (c *conn) CreateConnector(connector storage.Connector) error {
	return c.ExecTx(func(tx *trans) error {
		_, err := tx.Exec(`
		insert into connector (
			id, type, name, resource_version, config
		)
		values (
			$1, $2, $3, $4, $5
		);
	`,
			connector.ID, connector.Type, connector.Name, connector.ResourceVersion, connector.Config,
		)
		if err != nil {
			if c.alreadyExistsCheck(err) {
				return storage.ErrAlreadyExists
			}
			return fmt.Errorf("insert connector: %v", err)
		}

		for n, mware := range connector.Middleware {
			_, err := tx.Exec(`
		        insert into middleware (
        		    conn_id, mw_order, type, resource_version, config
		        )
		        values (
		            $1, $2, $3, $4, $5
		        );
		    `,
				connector.ID, n,
				mware.Type, mware.ResourceVersion, mware.Config,
			)
			if err != nil {
				return fmt.Errorf("create connector insert middleware: %v", err)
			}
		}

		return nil
	})
}

func (c *conn) UpdateConnector(id string, updater func(s storage.Connector) (storage.Connector, error)) error {
	return c.ExecTx(func(tx *trans) error {
		connector, err := getConnector(tx, id)
		if err != nil {
			return err
		}

		newConn, err := updater(connector)
		if err != nil {
			return err
		}
		_, err = tx.Exec(`
			update connector
			set
			    type = $1,
			    name = $2,
			    resource_version = $3,
			    config = $4
			where id = $5;
		`,
			newConn.Type, newConn.Name, newConn.ResourceVersion, newConn.Config, connector.ID,
		)
		if err != nil {
			return fmt.Errorf("update connector: %v", err)
		}

		// Delete extra middleware entries
		_, err = tx.Exec(`
            delete from middleware where conn_id = $1 and mw_order >= $2;
        `,
			id, len(newConn.Middleware),
		)
		if err != nil {
			return fmt.Errorf("update connector delete middleware: %v", err)
		}

		for n, mware := range newConn.Middleware {
			if n < len(connector.Middleware) {
				// Update the existing record
				_, err := tx.Exec(`
					update middleware
					set
						type = $1,
						resource_version = $2,
						config = $3
					where conn_id = $4 and mw_order = $5;
				`,
					mware.Type,
					mware.ResourceVersion,
					mware.Config,
					id,
					n)
				if err != nil {
					return fmt.Errorf("update connector middleware: %v", err)
				}
			} else {
				// Insert a new record
				_, err := tx.Exec(`
					insert into middleware (
						conn_id, mw_order, type, resource_version, config
					)
					values (
						$1, $2, $3, $4, $5
					);
				`,
					id, n, mware.Type, mware.ResourceVersion, mware.Config,
				)
				if err != nil {
					return fmt.Errorf("update connector add middleware: %v", err)
				}
			}
		}

		return nil
	})
}

func (c *conn) GetConnector(id string) (conn storage.Connector, err error) {
	err = c.ExecTx(func(tx *trans) error {
		conn, err = getConnector(tx, id)
		return err
	})
	return conn, err
}

func getConnector(tx *trans, id string) (storage.Connector, error) {
	conn, err := scanConnector(tx.QueryRow(`
		select
			id, type, name, resource_version, config
		from connector
		where id = $1;
		`, id))
	if err != nil {
		return storage.Connector{}, err
	}

	conn.Middleware, err = getConnectorMiddleware(tx, id)
	if err != nil {
		return storage.Connector{}, err
	}

	return conn, nil
}

func getConnectorMiddleware(q querier, id string) ([]storage.Middleware, error) {
	rows, err := q.Query(`
        select
            type, resource_version, config
        from middleware
        where conn_id = $1
        order by mw_order asc;
        `, id)
	if err != nil {
		return []storage.Middleware{}, err
	}
<<<<<<< HEAD
=======
	defer rows.Close()
>>>>>>> 710763ee

	middleware := []storage.Middleware{}
	for rows.Next() {
		mware, err := scanMiddleware(rows)
		if err != nil {
			return []storage.Middleware{}, err
		}

		middleware = append(middleware, mware)
	}
	if err := rows.Err(); err != nil {
		return []storage.Middleware{}, err
	}

	return middleware, nil
}

func scanConnector(s scanner) (c storage.Connector, err error) {
	err = s.Scan(
		&c.ID, &c.Type, &c.Name, &c.ResourceVersion, &c.Config,
	)
	if err != nil {
		if err == sql.ErrNoRows {
			return c, storage.ErrNotFound
		}
		return c, fmt.Errorf("select connector: %v", err)
	}
	return c, nil
}

func (c *conn) ListConnectors() ([]storage.Connector, error) {
	var connectors []storage.Connector

	err := c.ExecTx(func(tx *trans) error {
		rows, err := tx.Query(`
			select
				id, type, name, resource_version, config
			from connector;
		`)
		if err != nil {
			return err
		}
<<<<<<< HEAD
=======
		defer rows.Close()

>>>>>>> 710763ee
		for rows.Next() {
			conn, err := scanConnector(rows)
			if err != nil {
				return err
			}

			connectors = append(connectors, conn)
		}
		if err := rows.Err(); err != nil {
			return err
		}

		// Have to do this after reading all the rows (otherwise we'd need to
		// use a cursor).
		for _, conn := range connectors {
			conn.Middleware, err = getConnectorMiddleware(tx, conn.ID)
			if err != nil {
				return err
			}
		}

		return nil
	})
	if err != nil {
		return nil, err
	}

	return connectors, nil
}

func (c *conn) DeleteConnector(id string) error {
	return c.ExecTx(func(tx *trans) error {
		_, err := tx.Exec(`
			delete from middleware where conn_id = $1;
		`,
			id)
		if err != nil {
			return fmt.Errorf("delete connector middleware: %v", err)
		}

		result, err := tx.Exec(`
			delete from connector where id = $1;
		`,
			id)
		if err != nil {
			return fmt.Errorf("delete connector: %v", err)
		}

		// For now mandate that the driver implements RowsAffected. If we ever need to support
		// a driver that doesn't implement this, we can run this in a transaction with a get beforehand.
		n, err := result.RowsAffected()
		if err != nil {
			return fmt.Errorf("rows affected: %v", err)
		}
		if n < 1 {
			return storage.ErrNotFound
		}
		return nil
	})
}

func (c *conn) InsertMiddleware(ndx int, mware storage.Middleware) error {
	return c.ExecTx(func(tx *trans) error {
		var order int64

		switch ndx {
		case 0:
			var maybeOrder sql.NullInt64
			err := tx.QueryRow(`
				select MIN(mw_order) from middleware where conn_id = '';
			`).Scan(&maybeOrder)
			if err != nil {
				return fmt.Errorf("insert middleware find min: %v", err)
			}

			if maybeOrder.Valid {
				order = maybeOrder.Int64

				// We rely on this in the renumber routine; without it,
				// order might not be unique when doing a renumber
				if order == 0 {
					order, err = renumberMiddleware(0, tx)
					if err != nil {
						return err
					}
				}

				order /= 2
			} else {
				order = orderStep
			}
		case -1:
			var maybeOrder sql.NullInt64
			err := tx.QueryRow(`
				select MAX(mw_order) from middleware where conn_id = '';
			`).Scan(&maybeOrder)
			if err != nil {
				return fmt.Errorf("insert middleware find max: %v", err)
			}

			if maybeOrder.Valid {
				order = maybeOrder.Int64 + orderStep
			} else {
				order = orderStep
			}
		default:
<<<<<<< HEAD
			rows, err := tx.Query(`
				select
					mw_order
				from middleware
				where conn_id = ''
				order by mw_order asc
				limit 2 offset $1
			`, ndx)
			if err != nil {
				return fmt.Errorf("insert middleware find low/high: %v", err)
			}
			defer rows.Close()

			if !rows.Next() {
				return storage.ErrOutOfRange
			}

			var low int64
			err = rows.Scan(&low)
			if err != nil {
				return fmt.Errorf("insert middleware scan low: %v", err)
			}

			if !rows.Next() {
				order = low + 1024
			} else {
				var high int64
				err = rows.Scan(&high)
				if err != nil {
					return fmt.Errorf("insert middleware scan high: %v", err)
				}

				if high == low+1 {
					order, err = renumberMiddleware(ndx, tx)
					if err != nil {
						return err
					}
					order += orderStep / 2
				} else {
					order = low + (high-low)/2
				}
			}

			if err := rows.Close(); err != nil {
				return fmt.Errorf("insert middleware find low/high close: %v", err)
			}

			if err := rows.Err(); err != nil {
				return fmt.Errorf("insert middleware find low/high err: %v", err)
=======
			err := func() error {
				rows, err := tx.Query(`
					select
						mw_order
					from middleware
					where conn_id = ''
					order by mw_order asc
					limit 2 offset $1
				`, ndx)
				if err != nil {
					return fmt.Errorf("insert middleware find low/high: %v", err)
				}
				defer rows.Close()

				if !rows.Next() {
					return storage.ErrOutOfRange
				}

				var low int64
				err = rows.Scan(&low)
				if err != nil {
					return fmt.Errorf("insert middleware scan low: %v", err)
				}

				if !rows.Next() {
					order = low + 1024
				} else {
					var high int64
					err = rows.Scan(&high)
					if err != nil {
						return fmt.Errorf("insert middleware scan high: %v", err)
					}

					if high == low+1 {
						order, err = renumberMiddleware(ndx, tx)
						if err != nil {
							return err
						}
						order += orderStep / 2
					} else {
						order = low + (high-low)/2
					}
				}

				if err := rows.Err(); err != nil {
					return fmt.Errorf("insert middleware find low/high err: %v", err)
				}

				return nil
			}()
			if err != nil {
				return err
>>>>>>> 710763ee
			}
		}

		_, err := tx.Exec(`
        	insert into middleware (
            	conn_id, type, mw_order, resource_version, config
        	)
	        values (
    	        '', $1, $2, $3, $4
        	);
    	`,
			mware.Type, order, mware.ResourceVersion, mware.Config,
		)
		if err != nil {
			return fmt.Errorf("insert middleware: %v", err)
		}

		return nil
	})
}

func renumberMiddleware(ndx int, tx *trans) (int64, error) {
	rows, err := tx.Query(`
		select mw_order from middleware where conn_id = '' order by mw_order asc;
	`)
	if err != nil {
		return 0, fmt.Errorf("renumber middleware: %v", err)
	}
<<<<<<< HEAD
=======
	defer rows.Close()
>>>>>>> 710763ee

	// The idea here is that since we know the minimum possible order is 0,
	// and since the smallest it can increment by is 1, we can renumber the
	// middleware entries as 0, 1, 2, 3, 4, 5, ... without having to worry
	// that one of these numbers is in use already.
	result := int64(0)
	n := int64(0)
	for rows.Next() {
		var order int64
		err = rows.Scan(&order)
		if err != nil {
			return result, fmt.Errorf("renumber middleware scan: %v", err)
		}

		_, err = tx.Exec(`
			update middleware set mw_order = $1 where conn_id = '' and mw_order = $3;
		`,
			n,
			order)
		if err != nil {
			return result, fmt.Errorf("renumber middleware update: %v", err)
		}

		n++
	}
	if err := rows.Err(); err != nil {
		return result, fmt.Errorf("renumber middleware: %v", err)
	}

	// Once we've done that step, update the order to go up in the step size
	// increments rather than by ones.
	_, err = tx.Exec(`
		update middleware set mw_order = (mw_order + 1) * $1 where conn_id = '';
    `,
		orderStep,
	)
	if err != nil {
		return result, fmt.Errorf("renumber middleware multiply: %v", err)
	}

	return int64(ndx) * orderStep, nil
}

func (c *conn) UpdateMiddleware(ndx int, updater func(m storage.Middleware) (storage.Middleware, error)) error {
	return c.ExecTx(func(tx *trans) error {
		var order int64

		// Find the order value for this index
		err := tx.QueryRow(`
			select
				mw_order
			from middleware
			where conn_id = ''
			order by mw_order asc
			limit 1 offset $1;
		`,
			ndx,
		).Scan(&order)
		if err != nil {
			if err == sql.ErrNoRows {
				return storage.ErrOutOfRange
			}
			return fmt.Errorf("update middleware find index: %v", err)
		}

		middleware, err := scanMiddleware(tx.QueryRow(`
        	select
            	type, resource_version, config
	        from middleware
	        where conn_id = '' and mw_order = $1;
        `, order))
		if err != nil {
			return err
		}

		newMware, err := updater(middleware)
		if err != nil {
			return err
		}

		_, err = tx.Exec(`
			update middleware
			set
				type = $1,
				resource_version = $2,
				config = $3
			where conn_id = '' and mw_order = $4;
		`,
			newMware.Type,
			newMware.ResourceVersion,
			newMware.Config,
			order,
		)
		if err != nil {
			return fmt.Errorf("update middleware: %v", err)
		}

		return nil
	})
}

func (c *conn) GetMiddleware(ndx int) (storage.Middleware, error) {
	row := c.QueryRow(`
		select
			type, resource_version, config
		from middleware
		where conn_id = ''
		order by mw_order asc
		limit 1 offset $1;
	`, ndx)

	mware, err := scanMiddleware(row)
	if err != nil {
		return storage.Middleware{}, err
	}

	return mware, nil
}

func (c *conn) ListMiddleware() ([]storage.Middleware, error) {
	var middleware []storage.Middleware

	rows, err := c.Query(`
		select
			type, resource_version, config
		from middleware
		where conn_id = ''
		order by mw_order asc;
	`)
	if err != nil {
		return []storage.Middleware{}, err
	}
	defer rows.Close()

	for rows.Next() {
		mware, err := scanMiddleware(rows)
		if err != nil {
			return []storage.Middleware{}, err
		}

		middleware = append(middleware, mware)
	}
	if err := rows.Err(); err != nil {
		return []storage.Middleware{}, err
	}

	return middleware, nil
}

func scanMiddleware(s scanner) (m storage.Middleware, err error) {
	err = s.Scan(
		&m.Type, &m.ResourceVersion, &m.Config,
	)
	if err != nil {
		if err == sql.ErrNoRows {
			return m, storage.ErrOutOfRange
		}
		return m, fmt.Errorf("select middleware: %v", err)
	}
	return m, nil
}

func (c *conn) DeleteMiddleware(ndx int) error {
	return c.ExecTx(func(tx *trans) error {
		var maybeOrder sql.NullInt64
		err := tx.QueryRow(`
			select mw_order from middleware where conn_id = ''
			order by mw_order asc
			limit 1 offset $1;
		`, ndx).Scan(&maybeOrder)
		if err != nil {
			return fmt.Errorf("delete middleware find order: %v", err)
		}

		if !maybeOrder.Valid {
			return storage.ErrOutOfRange
		}

		order := maybeOrder.Int64

		_, err = tx.Exec(`
			delete from middleware
			where conn_id = '' and mw_order = $1;
		`,
			order,
		)
		if err != nil {
			return fmt.Errorf("delete middleware: %v", err)
		}

		return nil
	})
}

func (c *conn) DeleteAuthRequest(id string) error { return c.delete("auth_request", "id", id) }
func (c *conn) DeleteAuthCode(id string) error    { return c.delete("auth_code", "id", id) }
func (c *conn) DeleteClient(id string) error      { return c.delete("client", "id", id) }
func (c *conn) DeleteRefresh(id string) error     { return c.delete("refresh_token", "id", id) }
func (c *conn) DeletePassword(email string) error {
	return c.delete("password", "email", strings.ToLower(email))
}

func (c *conn) DeleteOfflineSessions(userID string, connID string) error {
	result, err := c.Exec(`delete from offline_session where user_id = $1 AND conn_id = $2`, userID, connID)
	if err != nil {
		return fmt.Errorf("delete offline_session: user_id = %s, conn_id = %s", userID, connID)
	}

	// For now mandate that the driver implements RowsAffected. If we ever need to support
	// a driver that doesn't implement this, we can run this in a transaction with a get beforehand.
	n, err := result.RowsAffected()
	if err != nil {
		return fmt.Errorf("rows affected: %v", err)
	}
	if n < 1 {
		return storage.ErrNotFound
	}
	return nil
}

// Do NOT call directly. Does not escape table.
func (c *conn) delete(table, field, id string) error {
	result, err := c.Exec(`delete from `+table+` where `+field+` = $1`, id)
	if err != nil {
		return fmt.Errorf("delete %s: %v", table, id)
	}

	// For now mandate that the driver implements RowsAffected. If we ever need to support
	// a driver that doesn't implement this, we can run this in a transaction with a get beforehand.
	n, err := result.RowsAffected()
	if err != nil {
		return fmt.Errorf("rows affected: %v", err)
	}
	if n < 1 {
		return storage.ErrNotFound
	}
	return nil
}

func (c *conn) CreateDeviceRequest(d storage.DeviceRequest) error {
	_, err := c.Exec(`
		insert into device_request (
			user_code, device_code, client_id, client_secret, scopes, expiry
		)
		values (
			$1, $2, $3, $4, $5, $6
		);`,
		d.UserCode, d.DeviceCode, d.ClientID, d.ClientSecret, encoder(d.Scopes), d.Expiry,
	)
	if err != nil {
		if c.alreadyExistsCheck(err) {
			return storage.ErrAlreadyExists
		}
		return fmt.Errorf("insert device request: %v", err)
	}
	return nil
}

func (c *conn) CreateDeviceToken(t storage.DeviceToken) error {
	_, err := c.Exec(`
		insert into device_token (
			device_code, status, token, expiry, last_request, poll_interval
		)
		values (
			$1, $2, $3, $4, $5, $6
		);`,
		t.DeviceCode, t.Status, t.Token, t.Expiry, t.LastRequestTime, t.PollIntervalSeconds,
	)
	if err != nil {
		if c.alreadyExistsCheck(err) {
			return storage.ErrAlreadyExists
		}
		return fmt.Errorf("insert device token: %v", err)
	}
	return nil
}

func (c *conn) GetDeviceRequest(userCode string) (storage.DeviceRequest, error) {
	return getDeviceRequest(c, userCode)
}

func getDeviceRequest(q querier, userCode string) (d storage.DeviceRequest, err error) {
	err = q.QueryRow(`
		select
            device_code, client_id, client_secret, scopes, expiry
		from device_request where user_code = $1;
	`, userCode).Scan(
		&d.DeviceCode, &d.ClientID, &d.ClientSecret, decoder(&d.Scopes), &d.Expiry,
	)
	if err != nil {
		if err == sql.ErrNoRows {
			return d, storage.ErrNotFound
		}
		return d, fmt.Errorf("select device token: %v", err)
	}
	d.UserCode = userCode
	return d, nil
}

func (c *conn) GetDeviceToken(deviceCode string) (storage.DeviceToken, error) {
	return getDeviceToken(c, deviceCode)
}

func getDeviceToken(q querier, deviceCode string) (a storage.DeviceToken, err error) {
	err = q.QueryRow(`
		select
            status, token, expiry, last_request, poll_interval
		from device_token where device_code = $1;
	`, deviceCode).Scan(
		&a.Status, &a.Token, &a.Expiry, &a.LastRequestTime, &a.PollIntervalSeconds,
	)
	if err != nil {
		if err == sql.ErrNoRows {
			return a, storage.ErrNotFound
		}
		return a, fmt.Errorf("select device token: %v", err)
	}
	a.DeviceCode = deviceCode
	return a, nil
}

func (c *conn) UpdateDeviceToken(deviceCode string, updater func(old storage.DeviceToken) (storage.DeviceToken, error)) error {
	return c.ExecTx(func(tx *trans) error {
		r, err := getDeviceToken(tx, deviceCode)
		if err != nil {
			return err
		}
		if r, err = updater(r); err != nil {
			return err
		}
		_, err = tx.Exec(`
			update device_token
			set
				status = $1,
				token = $2,
				last_request = $3,
				poll_interval = $4
			where
				device_code = $5
		`,
			r.Status, r.Token, r.LastRequestTime, r.PollIntervalSeconds, r.DeviceCode,
		)
		if err != nil {
			return fmt.Errorf("update device token: %v", err)
		}
		return nil
	})
}<|MERGE_RESOLUTION|>--- conflicted
+++ resolved
@@ -949,10 +949,7 @@
 	if err != nil {
 		return []storage.Middleware{}, err
 	}
-<<<<<<< HEAD
-=======
 	defer rows.Close()
->>>>>>> 710763ee
 
 	middleware := []storage.Middleware{}
 	for rows.Next() {
@@ -995,11 +992,8 @@
 		if err != nil {
 			return err
 		}
-<<<<<<< HEAD
-=======
 		defer rows.Close()
 
->>>>>>> 710763ee
 		for rows.Next() {
 			conn, err := scanConnector(rows)
 			if err != nil {
@@ -1106,57 +1100,6 @@
 				order = orderStep
 			}
 		default:
-<<<<<<< HEAD
-			rows, err := tx.Query(`
-				select
-					mw_order
-				from middleware
-				where conn_id = ''
-				order by mw_order asc
-				limit 2 offset $1
-			`, ndx)
-			if err != nil {
-				return fmt.Errorf("insert middleware find low/high: %v", err)
-			}
-			defer rows.Close()
-
-			if !rows.Next() {
-				return storage.ErrOutOfRange
-			}
-
-			var low int64
-			err = rows.Scan(&low)
-			if err != nil {
-				return fmt.Errorf("insert middleware scan low: %v", err)
-			}
-
-			if !rows.Next() {
-				order = low + 1024
-			} else {
-				var high int64
-				err = rows.Scan(&high)
-				if err != nil {
-					return fmt.Errorf("insert middleware scan high: %v", err)
-				}
-
-				if high == low+1 {
-					order, err = renumberMiddleware(ndx, tx)
-					if err != nil {
-						return err
-					}
-					order += orderStep / 2
-				} else {
-					order = low + (high-low)/2
-				}
-			}
-
-			if err := rows.Close(); err != nil {
-				return fmt.Errorf("insert middleware find low/high close: %v", err)
-			}
-
-			if err := rows.Err(); err != nil {
-				return fmt.Errorf("insert middleware find low/high err: %v", err)
-=======
 			err := func() error {
 				rows, err := tx.Query(`
 					select
@@ -1209,7 +1152,6 @@
 			}()
 			if err != nil {
 				return err
->>>>>>> 710763ee
 			}
 		}
 
@@ -1238,10 +1180,7 @@
 	if err != nil {
 		return 0, fmt.Errorf("renumber middleware: %v", err)
 	}
-<<<<<<< HEAD
-=======
 	defer rows.Close()
->>>>>>> 710763ee
 
 	// The idea here is that since we know the minimum possible order is 0,
 	// and since the smallest it can increment by is 1, we can renumber the
