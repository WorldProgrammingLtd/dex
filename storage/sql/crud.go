package sql

import (
	"database/sql"
	"database/sql/driver"
	"encoding/json"
	"errors"
	"fmt"
	"strings"
	"time"

	"github.com/dexidp/dex/storage"
)

// TODO(ericchiang): The update, insert, and select methods queries are all
// very repetitive. Consider creating them programmatically.

// keysRowID is the ID of the only row we expect to populate the "keys" table.
const keysRowID = "keys"

// orderStep says how far apart to space the order values in the global
// Middleware list
const orderStep = int64(1024)

// encoder wraps the underlying value in a JSON marshaler which is automatically
// called by the database/sql package.
//
//		s := []string{"planes", "bears"}
//		err := db.Exec(`insert into t1 (id, things) values (1, $1)`, encoder(s))
//		if err != nil {
//			// handle error
//		}
//
//		var r []byte
//		err = db.QueryRow(`select things from t1 where id = 1;`).Scan(&r)
//		if err != nil {
//			// handle error
//		}
//		fmt.Printf("%s\n", r) // ["planes","bears"]
//
func encoder(i interface{}) driver.Valuer {
	return jsonEncoder{i}
}

// decoder wraps the underlying value in a JSON unmarshaler which can then be passed
// to a database Scan() method.
func decoder(i interface{}) sql.Scanner {
	return jsonDecoder{i}
}

// defaultDecoder wraps the underlying value in a JSON unmarshaler that allows a default
func defaultDecoder(i interface{}, defJSON []byte) sql.Scanner {
	return jsonDefaultDecoder{i, defJSON}
}

type jsonEncoder struct {
	i interface{}
}

func (j jsonEncoder) Value() (driver.Value, error) {
	b, err := json.Marshal(j.i)
	if err != nil {
		return nil, fmt.Errorf("marshal: %v", err)
	}
	return b, nil
}

type jsonDecoder struct {
	i interface{}
}

func (j jsonDecoder) Scan(dest interface{}) error {
	if dest == nil {
		return errors.New("nil value")
	}
	b, ok := dest.([]byte)
	if !ok {
		return fmt.Errorf("expected []byte got %T", dest)
	}
	if err := json.Unmarshal(b, &j.i); err != nil {
		return fmt.Errorf("unmarshal: %v", err)
	}
	return nil
}

type jsonDefaultDecoder struct {
	i       interface{}
	defJSON []byte
}

func (j jsonDefaultDecoder) Scan(dest interface{}) error {
	if dest == nil {
		dest = j.defJSON
	}
	b, ok := dest.([]byte)
	if !ok {
		return fmt.Errorf("expected []byte got %T", dest)
	}
	if err := json.Unmarshal(b, &j.i); err != nil {
		return fmt.Errorf("unmarshal: %v", err)
	}
	return nil
}

// Abstract conn vs trans.
type querier interface {
	Query(query string, args ...interface{}) (*sql.Rows, error)
	QueryRow(query string, args ...interface{}) *sql.Row
}

// Abstract row vs rows.
type scanner interface {
	Scan(dest ...interface{}) error
}

func (c *conn) GarbageCollect(now time.Time) (storage.GCResult, error) {
	result := storage.GCResult{}

	r, err := c.Exec(`delete from auth_request where expiry < $1`, now)
	if err != nil {
		return result, fmt.Errorf("gc auth_request: %v", err)
	}
	if n, err := r.RowsAffected(); err == nil {
		result.AuthRequests = n
	}

	r, err = c.Exec(`delete from auth_code where expiry < $1`, now)
	if err != nil {
		return result, fmt.Errorf("gc auth_code: %v", err)
	}
	if n, err := r.RowsAffected(); err == nil {
		result.AuthCodes = n
	}

	r, err = c.Exec(`delete from device_request where expiry < $1`, now)
	if err != nil {
		return result, fmt.Errorf("gc device_request: %v", err)
	}
	if n, err := r.RowsAffected(); err == nil {
		result.DeviceRequests = n
	}

	r, err = c.Exec(`delete from device_token where expiry < $1`, now)
	if err != nil {
		return result, fmt.Errorf("gc device_token: %v", err)
	}
	if n, err := r.RowsAffected(); err == nil {
		result.DeviceTokens = n
	}

	return result, err
}

func (c *conn) CreateAuthRequest(a storage.AuthRequest) error {
	_, err := c.Exec(`
		insert into auth_request (
			id, client_id, response_types, scopes, redirect_uri, nonce, state,
			force_approval_prompt, logged_in,
			claims_user_id, claims_username, claims_preferred_username,
			claims_email, claims_email_verified, claims_groups, claims_custom,
			connector_id, connector_data,
			expiry,
			code_challenge, code_challenge_method
		)
		values (
			$1, $2, $3, $4, $5, $6, $7, $8, $9, $10, $11, $12, $13, $14, $15, $16, $17, $18, $19, $20, $21
		);
	`,
		a.ID, a.ClientID, encoder(a.ResponseTypes), encoder(a.Scopes), a.RedirectURI, a.Nonce, a.State,
		a.ForceApprovalPrompt, a.LoggedIn,
		a.Claims.UserID, a.Claims.Username, a.Claims.PreferredUsername,
		a.Claims.Email, a.Claims.EmailVerified,
		encoder(a.Claims.Groups), encoder(a.Claims.Custom),
		a.ConnectorID, a.ConnectorData,
		a.Expiry,
		a.PKCE.CodeChallenge, a.PKCE.CodeChallengeMethod,
	)
	if err != nil {
		if c.alreadyExistsCheck(err) {
			return storage.ErrAlreadyExists
		}
		return fmt.Errorf("insert auth request: %v", err)
	}
	return nil
}

func (c *conn) UpdateAuthRequest(id string, updater func(a storage.AuthRequest) (storage.AuthRequest, error)) error {
	return c.ExecTx(func(tx *trans) error {
		r, err := getAuthRequest(tx, id)
		if err != nil {
			return err
		}

		a, err := updater(r)
		if err != nil {
			return err
		}
		_, err = tx.Exec(`
			update auth_request
			set
				client_id = $1, response_types = $2, scopes = $3, redirect_uri = $4,
				nonce = $5, state = $6, force_approval_prompt = $7, logged_in = $8,
				claims_user_id = $9, claims_username = $10, claims_preferred_username = $11,
				claims_email = $12, claims_email_verified = $13,
				claims_groups = $14, claims_custom = $15,
				connector_id = $16, connector_data = $17,
				expiry = $18,
				code_challenge = $19, code_challenge_method = $20
			where id = $21;
		`,
			a.ClientID, encoder(a.ResponseTypes), encoder(a.Scopes), a.RedirectURI, a.Nonce, a.State,
			a.ForceApprovalPrompt, a.LoggedIn,
			a.Claims.UserID, a.Claims.Username, a.Claims.PreferredUsername,
			a.Claims.Email, a.Claims.EmailVerified,
			encoder(a.Claims.Groups), encoder(a.Claims.Custom),
			a.ConnectorID, a.ConnectorData,
			a.Expiry,
			a.PKCE.CodeChallenge, a.PKCE.CodeChallengeMethod,
			r.ID,
		)
		if err != nil {
			return fmt.Errorf("update auth request: %v", err)
		}
		return nil
	})
}

func (c *conn) GetAuthRequest(id string) (storage.AuthRequest, error) {
	return getAuthRequest(c, id)
}

func getAuthRequest(q querier, id string) (a storage.AuthRequest, err error) {
	err = q.QueryRow(`
		select
			id, client_id, response_types, scopes, redirect_uri, nonce, state,
			force_approval_prompt, logged_in,
			claims_user_id, claims_username, claims_preferred_username,
			claims_email, claims_email_verified, claims_groups, claims_custom,
			connector_id, connector_data, expiry,
			code_challenge, code_challenge_method
		from auth_request where id = $1;
	`, id).Scan(
		&a.ID, &a.ClientID, decoder(&a.ResponseTypes), decoder(&a.Scopes), &a.RedirectURI, &a.Nonce, &a.State,
		&a.ForceApprovalPrompt, &a.LoggedIn,
		&a.Claims.UserID, &a.Claims.Username, &a.Claims.PreferredUsername,
		&a.Claims.Email, &a.Claims.EmailVerified,
		decoder(&a.Claims.Groups),
		defaultDecoder(&a.Claims.Custom, []byte("{}")),
		&a.ConnectorID, &a.ConnectorData, &a.Expiry,
		&a.PKCE.CodeChallenge, &a.PKCE.CodeChallengeMethod,
	)
	if err != nil {
		if err == sql.ErrNoRows {
			return a, storage.ErrNotFound
		}
		return a, fmt.Errorf("select auth request: %v", err)
	}
	return a, nil
}

func (c *conn) CreateAuthCode(a storage.AuthCode) error {
	_, err := c.Exec(`
		insert into auth_code (
			id, client_id, scopes, nonce, redirect_uri,
			claims_user_id, claims_username, claims_preferred_username,
			claims_email, claims_email_verified, claims_groups, claims_custom,
			connector_id, connector_data,
			expiry,
			code_challenge, code_challenge_method
		)
		values ($1, $2, $3, $4, $5, $6, $7, $8, $9, $10, $11, $12, $13, $14, $15, $16, $17);
	`,
		a.ID, a.ClientID, encoder(a.Scopes), a.Nonce, a.RedirectURI, a.Claims.UserID,
		a.Claims.Username, a.Claims.PreferredUsername, a.Claims.Email, a.Claims.EmailVerified,
		encoder(a.Claims.Groups), encoder(a.Claims.Custom),
		a.ConnectorID, a.ConnectorData, a.Expiry,
		a.PKCE.CodeChallenge, a.PKCE.CodeChallengeMethod,
	)
	if err != nil {
		if c.alreadyExistsCheck(err) {
			return storage.ErrAlreadyExists
		}
		return fmt.Errorf("insert auth code: %v", err)
	}
	return nil
}

func (c *conn) GetAuthCode(id string) (a storage.AuthCode, err error) {
	err = c.QueryRow(`
		select
			id, client_id, scopes, nonce, redirect_uri,
			claims_user_id, claims_username, claims_preferred_username,
			claims_email, claims_email_verified, claims_groups, claims_custom,
			connector_id, connector_data,
			expiry,
			code_challenge, code_challenge_method
		from auth_code where id = $1;
	`, id).Scan(
		&a.ID, &a.ClientID, decoder(&a.Scopes), &a.Nonce, &a.RedirectURI, &a.Claims.UserID,
		&a.Claims.Username, &a.Claims.PreferredUsername, &a.Claims.Email, &a.Claims.EmailVerified,
		decoder(&a.Claims.Groups),
		defaultDecoder(&a.Claims.Custom, []byte("{}")),
		&a.ConnectorID, &a.ConnectorData, &a.Expiry,
		&a.PKCE.CodeChallenge, &a.PKCE.CodeChallengeMethod,
	)
	if err != nil {
		if err == sql.ErrNoRows {
			return a, storage.ErrNotFound
		}
		return a, fmt.Errorf("select auth code: %v", err)
	}
	return a, nil
}

func (c *conn) CreateRefresh(r storage.RefreshToken) error {
	_, err := c.Exec(`
		insert into refresh_token (
			id, client_id, scopes, nonce,
			claims_user_id, claims_username, claims_preferred_username,
			claims_email, claims_email_verified, claims_groups, claims_custom,
			connector_id, connector_data,
			token, created_at, last_used
		)
		values ($1, $2, $3, $4, $5, $6, $7, $8, $9, $10, $11, $12, $13, $14, $15, $16);
	`,
		r.ID, r.ClientID, encoder(r.Scopes), r.Nonce,
		r.Claims.UserID, r.Claims.Username, r.Claims.PreferredUsername,
		r.Claims.Email, r.Claims.EmailVerified,
		encoder(r.Claims.Groups), encoder(r.Claims.Custom),
		r.ConnectorID, r.ConnectorData,
		r.Token, r.CreatedAt, r.LastUsed,
	)
	if err != nil {
		if c.alreadyExistsCheck(err) {
			return storage.ErrAlreadyExists
		}
		return fmt.Errorf("insert refresh_token: %v", err)
	}
	return nil
}

func (c *conn) UpdateRefreshToken(id string, updater func(old storage.RefreshToken) (storage.RefreshToken, error)) error {
	return c.ExecTx(func(tx *trans) error {
		r, err := getRefresh(tx, id)
		if err != nil {
			return err
		}
		if r, err = updater(r); err != nil {
			return err
		}
		_, err = tx.Exec(`
			update refresh_token
			set
				client_id = $1,
				scopes = $2,
				nonce = $3,
				claims_user_id = $4,
				claims_username = $5,
				claims_preferred_username = $6,
				claims_email = $7,
				claims_email_verified = $8,
				claims_groups = $9,
				claims_custom = $10,
				connector_id = $11,
				connector_data = $12,
				token = $13,
				created_at = $14,
				last_used = $15
			where
				id = $16
		`,
			r.ClientID, encoder(r.Scopes), r.Nonce,
			r.Claims.UserID, r.Claims.Username, r.Claims.PreferredUsername,
			r.Claims.Email, r.Claims.EmailVerified,
			encoder(r.Claims.Groups), encoder(r.Claims.Custom),
			r.ConnectorID, r.ConnectorData,
			r.Token, r.CreatedAt, r.LastUsed, id,
		)
		if err != nil {
			return fmt.Errorf("update refresh token: %v", err)
		}
		return nil
	})
}

func (c *conn) GetRefresh(id string) (storage.RefreshToken, error) {
	return getRefresh(c, id)
}

func getRefresh(q querier, id string) (storage.RefreshToken, error) {
	return scanRefresh(q.QueryRow(`
		select
			id, client_id, scopes, nonce,
			claims_user_id, claims_username, claims_preferred_username,
			claims_email, claims_email_verified,
			claims_groups, claims_custom,
			connector_id, connector_data,
			token, created_at, last_used
		from refresh_token where id = $1;
	`, id))
}

func (c *conn) ListRefreshTokens() ([]storage.RefreshToken, error) {
	rows, err := c.Query(`
		select
			id, client_id, scopes, nonce,
			claims_user_id, claims_username, claims_preferred_username,
			claims_email, claims_email_verified, claims_groups, claims_custom,
			connector_id, connector_data,
			token, created_at, last_used
		from refresh_token;
	`)
	if err != nil {
		return nil, fmt.Errorf("query: %v", err)
	}
	defer rows.Close()

	var tokens []storage.RefreshToken
	for rows.Next() {
		r, err := scanRefresh(rows)
		if err != nil {
			return nil, err
		}
		tokens = append(tokens, r)
	}
	if err := rows.Err(); err != nil {
		return nil, fmt.Errorf("scan: %v", err)
	}
	return tokens, nil
}

func scanRefresh(s scanner) (r storage.RefreshToken, err error) {
	err = s.Scan(
		&r.ID, &r.ClientID, decoder(&r.Scopes), &r.Nonce,
		&r.Claims.UserID, &r.Claims.Username, &r.Claims.PreferredUsername,
		&r.Claims.Email, &r.Claims.EmailVerified,
		decoder(&r.Claims.Groups),
		defaultDecoder(&r.Claims.Custom, []byte("{}")),
		&r.ConnectorID, &r.ConnectorData,
		&r.Token, &r.CreatedAt, &r.LastUsed,
	)
	if err != nil {
		if err == sql.ErrNoRows {
			return r, storage.ErrNotFound
		}
		return r, fmt.Errorf("scan refresh_token: %v", err)
	}
	return r, nil
}

func (c *conn) UpdateKeys(updater func(old storage.Keys) (storage.Keys, error)) error {
	return c.ExecTx(func(tx *trans) error {
		firstUpdate := false
		// TODO(ericchiang): errors may cause a transaction be rolled back by the SQL
		// server. Test this, and consider adding a COUNT() command beforehand.
		old, err := getKeys(tx)
		if err != nil {
			if err != storage.ErrNotFound {
				return fmt.Errorf("get keys: %v", err)
			}
			firstUpdate = true
			old = storage.Keys{}
		}

		nk, err := updater(old)
		if err != nil {
			return err
		}

		if firstUpdate {
			_, err = tx.Exec(`
				insert into keys (
					id, verification_keys, signing_key, signing_key_pub, next_rotation
				)
				values ($1, $2, $3, $4, $5);
			`,
				keysRowID, encoder(nk.VerificationKeys), encoder(nk.SigningKey),
				encoder(nk.SigningKeyPub), nk.NextRotation,
			)
			if err != nil {
				return fmt.Errorf("insert: %v", err)
			}
		} else {
			_, err = tx.Exec(`
				update keys
				set
				    verification_keys = $1,
					signing_key = $2,
					signing_key_pub = $3,
					next_rotation = $4
				where id = $5;
			`,
				encoder(nk.VerificationKeys), encoder(nk.SigningKey),
				encoder(nk.SigningKeyPub), nk.NextRotation, keysRowID,
			)
			if err != nil {
				return fmt.Errorf("update: %v", err)
			}
		}
		return nil
	})
}

func (c *conn) GetKeys() (keys storage.Keys, err error) {
	return getKeys(c)
}

func getKeys(q querier) (keys storage.Keys, err error) {
	err = q.QueryRow(`
		select
			verification_keys, signing_key, signing_key_pub, next_rotation
		from keys
		where id=$1
	`, keysRowID).Scan(
		decoder(&keys.VerificationKeys), decoder(&keys.SigningKey),
		decoder(&keys.SigningKeyPub), &keys.NextRotation,
	)
	if err != nil {
		if err == sql.ErrNoRows {
			return keys, storage.ErrNotFound
		}
		return keys, fmt.Errorf("query keys: %v", err)
	}
	return keys, nil
}

func (c *conn) UpdateClient(id string, updater func(old storage.Client) (storage.Client, error)) error {
	return c.ExecTx(func(tx *trans) error {
		cli, err := getClient(tx, id)
		if err != nil {
			return err
		}
		nc, err := updater(cli)
		if err != nil {
			return err
		}

		_, err = tx.Exec(`
			update client
			set
				secret = $1,
				redirect_uris = $2,
				trusted_peers = $3,
				public = $4,
				name = $5,
				logo_url = $6
			where id = $7;
		`, nc.Secret, encoder(nc.RedirectURIs), encoder(nc.TrustedPeers), nc.Public, nc.Name, nc.LogoURL, id,
		)
		if err != nil {
			return fmt.Errorf("update client: %v", err)
		}
		return nil
	})
}

func (c *conn) CreateClient(cli storage.Client) error {
	_, err := c.Exec(`
		insert into client (
			id, secret, redirect_uris, trusted_peers, public, name, logo_url
		)
		values ($1, $2, $3, $4, $5, $6, $7);
	`,
		cli.ID, cli.Secret, encoder(cli.RedirectURIs), encoder(cli.TrustedPeers),
		cli.Public, cli.Name, cli.LogoURL,
	)
	if err != nil {
		if c.alreadyExistsCheck(err) {
			return storage.ErrAlreadyExists
		}
		return fmt.Errorf("insert client: %v", err)
	}
	return nil
}

func getClient(q querier, id string) (storage.Client, error) {
	return scanClient(q.QueryRow(`
		select
			id, secret, redirect_uris, trusted_peers, public, name, logo_url
	    from client where id = $1;
	`, id))
}

func (c *conn) GetClient(id string) (storage.Client, error) {
	return getClient(c, id)
}

func (c *conn) ListClients() ([]storage.Client, error) {
	rows, err := c.Query(`
		select
			id, secret, redirect_uris, trusted_peers, public, name, logo_url
		from client;
	`)
	if err != nil {
		return nil, err
	}
	defer rows.Close()

	var clients []storage.Client
	for rows.Next() {
		cli, err := scanClient(rows)
		if err != nil {
			return nil, err
		}
		clients = append(clients, cli)
	}
	if err := rows.Err(); err != nil {
		return nil, err
	}
	return clients, nil
}

func scanClient(s scanner) (cli storage.Client, err error) {
	err = s.Scan(
		&cli.ID, &cli.Secret, decoder(&cli.RedirectURIs), decoder(&cli.TrustedPeers),
		&cli.Public, &cli.Name, &cli.LogoURL,
	)
	if err != nil {
		if err == sql.ErrNoRows {
			return cli, storage.ErrNotFound
		}
		return cli, fmt.Errorf("get client: %v", err)
	}
	return cli, nil
}

func (c *conn) CreatePassword(p storage.Password) error {
	p.Email = strings.ToLower(p.Email)
	_, err := c.Exec(`
		insert into password (
			email, hash, username, user_id
		)
		values (
			$1, $2, $3, $4
		);
	`,
		p.Email, p.Hash, p.Username, p.UserID,
	)
	if err != nil {
		if c.alreadyExistsCheck(err) {
			return storage.ErrAlreadyExists
		}
		return fmt.Errorf("insert password: %v", err)
	}
	return nil
}

func (c *conn) UpdatePassword(email string, updater func(p storage.Password) (storage.Password, error)) error {
	return c.ExecTx(func(tx *trans) error {
		p, err := getPassword(tx, email)
		if err != nil {
			return err
		}

		np, err := updater(p)
		if err != nil {
			return err
		}
		_, err = tx.Exec(`
			update password
			set
				hash = $1, username = $2, user_id = $3
			where email = $4;
		`,
			np.Hash, np.Username, np.UserID, p.Email,
		)
		if err != nil {
			return fmt.Errorf("update password: %v", err)
		}
		return nil
	})
}

func (c *conn) GetPassword(email string) (storage.Password, error) {
	return getPassword(c, email)
}

func getPassword(q querier, email string) (p storage.Password, err error) {
	return scanPassword(q.QueryRow(`
		select
			email, hash, username, user_id
		from password where email = $1;
	`, strings.ToLower(email)))
}

func (c *conn) ListPasswords() ([]storage.Password, error) {
	rows, err := c.Query(`
		select
			email, hash, username, user_id
		from password;
	`)
	if err != nil {
		return nil, err
	}
	defer rows.Close()

	var passwords []storage.Password
	for rows.Next() {
		p, err := scanPassword(rows)
		if err != nil {
			return nil, err
		}
		passwords = append(passwords, p)
	}
	if err := rows.Err(); err != nil {
		return nil, err
	}
	return passwords, nil
}

func scanPassword(s scanner) (p storage.Password, err error) {
	err = s.Scan(
		&p.Email, &p.Hash, &p.Username, &p.UserID,
	)
	if err != nil {
		if err == sql.ErrNoRows {
			return p, storage.ErrNotFound
		}
		return p, fmt.Errorf("select password: %v", err)
	}
	return p, nil
}

func (c *conn) CreateOfflineSessions(s storage.OfflineSessions) error {
	_, err := c.Exec(`
		insert into offline_session (
			user_id, conn_id, refresh, connector_data
		)
		values (
			$1, $2, $3, $4
		);
	`,
		s.UserID, s.ConnID, encoder(s.Refresh), s.ConnectorData,
	)
	if err != nil {
		if c.alreadyExistsCheck(err) {
			return storage.ErrAlreadyExists
		}
		return fmt.Errorf("insert offline session: %v", err)
	}
	return nil
}

func (c *conn) UpdateOfflineSessions(userID string, connID string, updater func(s storage.OfflineSessions) (storage.OfflineSessions, error)) error {
	return c.ExecTx(func(tx *trans) error {
		s, err := getOfflineSessions(tx, userID, connID)
		if err != nil {
			return err
		}

		newSession, err := updater(s)
		if err != nil {
			return err
		}
		_, err = tx.Exec(`
			update offline_session
			set
				refresh = $1,
				connector_data = $2
			where user_id = $3 AND conn_id = $4;
		`,
			encoder(newSession.Refresh), newSession.ConnectorData, s.UserID, s.ConnID,
		)
		if err != nil {
			return fmt.Errorf("update offline session: %v", err)
		}
		return nil
	})
}

func (c *conn) GetOfflineSessions(userID string, connID string) (storage.OfflineSessions, error) {
	return getOfflineSessions(c, userID, connID)
}

func getOfflineSessions(q querier, userID string, connID string) (storage.OfflineSessions, error) {
	return scanOfflineSessions(q.QueryRow(`
		select
			user_id, conn_id, refresh, connector_data
		from offline_session
		where user_id = $1 AND conn_id = $2;
		`, userID, connID))
}

func scanOfflineSessions(s scanner) (o storage.OfflineSessions, err error) {
	err = s.Scan(
		&o.UserID, &o.ConnID, decoder(&o.Refresh), &o.ConnectorData,
	)
	if err != nil {
		if err == sql.ErrNoRows {
			return o, storage.ErrNotFound
		}
		return o, fmt.Errorf("select offline session: %v", err)
	}
	return o, nil
}

func (c *conn) CreateConnector(connector storage.Connector) error {
	return c.ExecTx(func(tx *trans) error {
		_, err := tx.Exec(`
		insert into connector (
			id, type, name, resource_version, config
		)
		values (
			$1, $2, $3, $4, $5
		);
	`,
			connector.ID, connector.Type, connector.Name, connector.ResourceVersion, connector.Config,
		)
		if err != nil {
			if c.alreadyExistsCheck(err) {
				return storage.ErrAlreadyExists
			}
			return fmt.Errorf("insert connector: %v", err)
		}

		for n, mware := range connector.Middleware {
			_, err := tx.Exec(`
		        insert into middleware (
        		    conn_id, mw_order, type, resource_version, config
		        )
		        values (
		            $1, $2, $3, $4, $5
		        );
		    `,
				connector.ID, n,
				mware.Type, mware.ResourceVersion, mware.Config,
			)
			if err != nil {
				return fmt.Errorf("create connector insert middleware: %v", err)
			}
		}

		return nil
	})
}

func (c *conn) UpdateConnector(id string, updater func(s storage.Connector) (storage.Connector, error)) error {
	return c.ExecTx(func(tx *trans) error {
		connector, err := getConnector(tx, id)
		if err != nil {
			return err
		}

		newConn, err := updater(connector)
		if err != nil {
			return err
		}
		_, err = tx.Exec(`
			update connector
			set
			    type = $1,
			    name = $2,
			    resource_version = $3,
			    config = $4
			where id = $5;
		`,
			newConn.Type, newConn.Name, newConn.ResourceVersion, newConn.Config, connector.ID,
		)
		if err != nil {
			return fmt.Errorf("update connector: %v", err)
		}

		// Delete extra middleware entries
		_, err = tx.Exec(`
            delete from middleware where conn_id = $1 and mw_order >= $2;
        `,
			id, len(newConn.Middleware),
		)
		if err != nil {
			return fmt.Errorf("update connector delete middleware: %v", err)
		}

		for n, mware := range newConn.Middleware {
			if n < len(connector.Middleware) {
				// Update the existing record
				_, err := tx.Exec(`
					update middleware
					set
						type = $1,
						resource_version = $2,
						config = $3
					where conn_id = $4 and mw_order = $5;
				`,
					mware.Type,
					mware.ResourceVersion,
					mware.Config,
					id,
					n)
				if err != nil {
					return fmt.Errorf("update connector middleware: %v", err)
				}
			} else {
				// Insert a new record
				_, err := tx.Exec(`
					insert into middleware (
						conn_id, mw_order, type, resource_version, config
					)
					values (
						$1, $2, $3, $4, $5
					);
				`,
					id, n, mware.Type, mware.ResourceVersion, mware.Config,
				)
				if err != nil {
					return fmt.Errorf("update connector add middleware: %v", err)
				}
			}
		}

		return nil
	})
}

func (c *conn) GetConnector(id string) (conn storage.Connector, err error) {
	err = c.ExecTx(func(tx *trans) error {
		conn, err = getConnector(tx, id)
		return err
	})
	return conn, err
}

func getConnector(tx *trans, id string) (storage.Connector, error) {
	conn, err := scanConnector(tx.QueryRow(`
		select
			id, type, name, resource_version, config
		from connector
		where id = $1;
		`, id))
	if err != nil {
		return storage.Connector{}, err
	}

	conn.Middleware, err = getConnectorMiddleware(tx, id)
	if err != nil {
		return storage.Connector{}, err
	}

	return conn, nil
}

func getConnectorMiddleware(q querier, id string) ([]storage.Middleware, error) {
	rows, err := q.Query(`
        select
            type, resource_version, config
        from middleware
        where conn_id = $1
        order by mw_order asc;
        `, id)
	if err != nil {
		return []storage.Middleware{}, err
	}

	middleware := []storage.Middleware{}
	for rows.Next() {
		mware, err := scanMiddleware(rows)
		if err != nil {
			return []storage.Middleware{}, err
		}

		middleware = append(middleware, mware)
	}
	if err := rows.Err(); err != nil {
		return []storage.Middleware{}, err
	}

	return middleware, nil
}

func scanConnector(s scanner) (c storage.Connector, err error) {
	err = s.Scan(
		&c.ID, &c.Type, &c.Name, &c.ResourceVersion, &c.Config,
	)
	if err != nil {
		if err == sql.ErrNoRows {
			return c, storage.ErrNotFound
		}
		return c, fmt.Errorf("select connector: %v", err)
	}
	return c, nil
}

func (c *conn) ListConnectors() ([]storage.Connector, error) {
	var connectors []storage.Connector

	err := c.ExecTx(func(tx *trans) error {
		rows, err := tx.Query(`
			select
				id, type, name, resource_version, config
			from connector;
		`)
		if err != nil {
			return err
		}
		for rows.Next() {
			conn, err := scanConnector(rows)
			if err != nil {
				return err
			}

			connectors = append(connectors, conn)
		}
		if err := rows.Err(); err != nil {
			return err
		}

		// Have to do this after reading all the rows (otherwise we'd need to
		// use a cursor).
		for _, conn := range connectors {
			conn.Middleware, err = getConnectorMiddleware(tx, conn.ID)
			if err != nil {
				return err
			}
		}

		return nil
	})
	if err != nil {
		return nil, err
	}

	return connectors, nil
}

func (c *conn) DeleteConnector(id string) error {
	return c.ExecTx(func(tx *trans) error {
		_, err := tx.Exec(`
			delete from middleware where conn_id = $1;
		`,
			id)
		if err != nil {
			return fmt.Errorf("delete connector middleware: %v", err)
		}

		result, err := tx.Exec(`
			delete from connector where id = $1;
		`,
			id)
		if err != nil {
			return fmt.Errorf("delete connector: %v", err)
		}

		// For now mandate that the driver implements RowsAffected. If we ever need to support
		// a driver that doesn't implement this, we can run this in a transaction with a get beforehand.
		n, err := result.RowsAffected()
		if err != nil {
			return fmt.Errorf("rows affected: %v", err)
		}
		if n < 1 {
			return storage.ErrNotFound
		}
		return nil
	})
}

func (c *conn) InsertMiddleware(ndx int, mware storage.Middleware) error {
	return c.ExecTx(func(tx *trans) error {
		var order int64

		switch ndx {
		case 0:
			var maybeOrder sql.NullInt64
			err := tx.QueryRow(`
				select MIN(mw_order) from middleware where conn_id = '';
			`).Scan(&maybeOrder)
			if err != nil {
				return fmt.Errorf("insert middleware find min: %v", err)
			}

			if maybeOrder.Valid {
				order = maybeOrder.Int64

				// We rely on this in the renumber routine; without it,
				// order might not be unique when doing a renumber
				if order == 0 {
					order, err = renumberMiddleware(0, tx)
					if err != nil {
						return err
					}
				}

				order /= 2
			} else {
				order = orderStep
			}
		case -1:
			var maybeOrder sql.NullInt64
			err := tx.QueryRow(`
				select MAX(mw_order) from middleware where conn_id = '';
			`).Scan(&maybeOrder)
			if err != nil {
				return fmt.Errorf("insert middleware find max: %v", err)
			}

			if maybeOrder.Valid {
				order = maybeOrder.Int64 + orderStep
			} else {
				order = orderStep
			}
		default:
			rows, err := tx.Query(`
				select
					mw_order
				from middleware
				where conn_id = ''
				order by mw_order asc
				limit 2 offset $1
			`, ndx)
			if err != nil {
				return fmt.Errorf("insert middleware find low/high: %v", err)
			}
			defer rows.Close()

			if !rows.Next() {
				return storage.ErrOutOfRange
			}

			var low int64
			err = rows.Scan(&low)
			if err != nil {
				return fmt.Errorf("insert middleware scan low: %v", err)
			}

			if !rows.Next() {
				order = low + 1024
			} else {
				var high int64
				err = rows.Scan(&high)
				if err != nil {
					return fmt.Errorf("insert middleware scan high: %v", err)
				}

				if high == low+1 {
					order, err = renumberMiddleware(ndx, tx)
					if err != nil {
						return err
					}
					order += orderStep / 2
				} else {
					order = low + (high-low)/2
				}
			}

			if err := rows.Close(); err != nil {
				return fmt.Errorf("insert middleware find low/high close: %v", err)
			}

			if err := rows.Err(); err != nil {
				return fmt.Errorf("insert middleware find low/high err: %v", err)
			}
		}

		_, err := tx.Exec(`
        	insert into middleware (
            	conn_id, type, mw_order, resource_version, config
        	)
	        values (
    	        '', $1, $2, $3, $4
        	);
    	`,
			mware.Type, order, mware.ResourceVersion, mware.Config,
		)
<<<<<<< HEAD

=======
>>>>>>> 5fb96cad
		if err != nil {
			return fmt.Errorf("insert middleware: %v", err)
		}

		return nil
	})
}

func renumberMiddleware(ndx int, tx *trans) (int64, error) {
	rows, err := tx.Query(`
		select mw_order from middleware where conn_id = '' order by mw_order asc;
	`)
	if err != nil {
		return 0, fmt.Errorf("renumber middleware: %v", err)
	}

	// The idea here is that since we know the minimum possible order is 0,
	// and since the smallest it can increment by is 1, we can renumber the
	// middleware entries as 0, 1, 2, 3, 4, 5, ... without having to worry
	// that one of these numbers is in use already.
	result := int64(0)
	n := int64(0)
	for rows.Next() {
		var order int64
		err = rows.Scan(&order)
		if err != nil {
			return result, fmt.Errorf("renumber middleware scan: %v", err)
		}

		_, err = tx.Exec(`
			update middleware set mw_order = $1 where conn_id = '' and mw_order = $3;
		`,
			n,
			order)
		if err != nil {
			return result, fmt.Errorf("renumber middleware update: %v", err)
		}

		n++
	}
	if err := rows.Err(); err != nil {
		return result, fmt.Errorf("renumber middleware: %v", err)
	}

	// Once we've done that step, update the order to go up in the step size
	// increments rather than by ones.
	_, err = tx.Exec(`
		update middleware set mw_order = (mw_order + 1) * $1 where conn_id = '';
    `,
		orderStep,
	)
	if err != nil {
		return result, fmt.Errorf("renumber middleware multiply: %v", err)
	}

	return int64(ndx) * orderStep, nil
}

func (c *conn) UpdateMiddleware(ndx int, updater func(m storage.Middleware) (storage.Middleware, error)) error {
	return c.ExecTx(func(tx *trans) error {
		var order int64

		// Find the order value for this index
		err := tx.QueryRow(`
			select
				mw_order
			from middleware
			where conn_id = ''
			order by mw_order asc
			limit 1 offset $1;
		`,
			ndx,
		).Scan(&order)
		if err != nil {
			if err == sql.ErrNoRows {
				return storage.ErrOutOfRange
			}
			return fmt.Errorf("update middleware find index: %v", err)
		}

		middleware, err := scanMiddleware(tx.QueryRow(`
        	select
            	type, resource_version, config
	        from middleware
	        where conn_id = '' and mw_order = $1;
        `, order))
		if err != nil {
			return err
		}

		newMware, err := updater(middleware)
		if err != nil {
			return err
		}

		_, err = tx.Exec(`
			update middleware
			set
				type = $1,
				resource_version = $2,
				config = $3
			where conn_id = '' and mw_order = $4;
		`,
			newMware.Type,
			newMware.ResourceVersion,
			newMware.Config,
			order,
		)
		if err != nil {
			return fmt.Errorf("update middleware: %v", err)
		}

		return nil
	})
}

func (c *conn) GetMiddleware(ndx int) (storage.Middleware, error) {
	row := c.QueryRow(`
		select
			type, resource_version, config
		from middleware
		where conn_id = ''
		order by mw_order asc
		limit 1 offset $1;
	`, ndx)

	mware, err := scanMiddleware(row)
	if err != nil {
		return storage.Middleware{}, err
	}

	return mware, nil
}

func (c *conn) ListMiddleware() ([]storage.Middleware, error) {
	var middleware []storage.Middleware

	rows, err := c.Query(`
		select
			type, resource_version, config
		from middleware
		where conn_id = ''
		order by mw_order asc;
	`)
	if err != nil {
		return []storage.Middleware{}, err
	}
	for rows.Next() {
		mware, err := scanMiddleware(rows)
		if err != nil {
			return []storage.Middleware{}, err
		}

		middleware = append(middleware, mware)
	}
	if err := rows.Err(); err != nil {
		return []storage.Middleware{}, err
	}

	return middleware, nil
}

func scanMiddleware(s scanner) (m storage.Middleware, err error) {
	err = s.Scan(
		&m.Type, &m.ResourceVersion, &m.Config,
	)
	if err != nil {
		if err == sql.ErrNoRows {
			return m, storage.ErrOutOfRange
		}
		return m, fmt.Errorf("select middleware: %v", err)
	}
	return m, nil
}

func (c *conn) DeleteMiddleware(ndx int) error {
	return c.ExecTx(func(tx *trans) error {
		var maybeOrder sql.NullInt64
		err := tx.QueryRow(`
			select mw_order from middleware where conn_id = ''
			order by mw_order asc
			limit 1 offset $1;
		`, ndx).Scan(&maybeOrder)
		if err != nil {
			return fmt.Errorf("delete middleware find order: %v", err)
		}

		if !maybeOrder.Valid {
			return storage.ErrOutOfRange
		}

		order := maybeOrder.Int64

		_, err = tx.Exec(`
			delete from middleware
			where conn_id = '' and mw_order = $1;
		`,
			order,
		)
		if err != nil {
			return fmt.Errorf("delete middleware: %v", err)
		}

		return nil
	})
}

func (c *conn) DeleteAuthRequest(id string) error { return c.delete("auth_request", "id", id) }
func (c *conn) DeleteAuthCode(id string) error    { return c.delete("auth_code", "id", id) }
func (c *conn) DeleteClient(id string) error      { return c.delete("client", "id", id) }
func (c *conn) DeleteRefresh(id string) error     { return c.delete("refresh_token", "id", id) }
func (c *conn) DeletePassword(email string) error {
	return c.delete("password", "email", strings.ToLower(email))
}
<<<<<<< HEAD
=======

>>>>>>> 5fb96cad
func (c *conn) DeleteOfflineSessions(userID string, connID string) error {
	result, err := c.Exec(`delete from offline_session where user_id = $1 AND conn_id = $2`, userID, connID)
	if err != nil {
		return fmt.Errorf("delete offline_session: user_id = %s, conn_id = %s", userID, connID)
	}

	// For now mandate that the driver implements RowsAffected. If we ever need to support
	// a driver that doesn't implement this, we can run this in a transaction with a get beforehand.
	n, err := result.RowsAffected()
	if err != nil {
		return fmt.Errorf("rows affected: %v", err)
	}
	if n < 1 {
		return storage.ErrNotFound
	}
	return nil
}

// Do NOT call directly. Does not escape table.
func (c *conn) delete(table, field, id string) error {
	result, err := c.Exec(`delete from `+table+` where `+field+` = $1`, id)
	if err != nil {
		return fmt.Errorf("delete %s: %v", table, id)
	}

	// For now mandate that the driver implements RowsAffected. If we ever need to support
	// a driver that doesn't implement this, we can run this in a transaction with a get beforehand.
	n, err := result.RowsAffected()
	if err != nil {
		return fmt.Errorf("rows affected: %v", err)
	}
	if n < 1 {
		return storage.ErrNotFound
	}
	return nil
}

func (c *conn) CreateDeviceRequest(d storage.DeviceRequest) error {
	_, err := c.Exec(`
		insert into device_request (
			user_code, device_code, client_id, client_secret, scopes, expiry
		)
		values (
			$1, $2, $3, $4, $5, $6
		);`,
		d.UserCode, d.DeviceCode, d.ClientID, d.ClientSecret, encoder(d.Scopes), d.Expiry,
	)
	if err != nil {
		if c.alreadyExistsCheck(err) {
			return storage.ErrAlreadyExists
		}
		return fmt.Errorf("insert device request: %v", err)
	}
	return nil
}

func (c *conn) CreateDeviceToken(t storage.DeviceToken) error {
	_, err := c.Exec(`
		insert into device_token (
			device_code, status, token, expiry, last_request, poll_interval
		)
		values (
			$1, $2, $3, $4, $5, $6
		);`,
		t.DeviceCode, t.Status, t.Token, t.Expiry, t.LastRequestTime, t.PollIntervalSeconds,
	)
	if err != nil {
		if c.alreadyExistsCheck(err) {
			return storage.ErrAlreadyExists
		}
		return fmt.Errorf("insert device token: %v", err)
	}
	return nil
}

func (c *conn) GetDeviceRequest(userCode string) (storage.DeviceRequest, error) {
	return getDeviceRequest(c, userCode)
}

func getDeviceRequest(q querier, userCode string) (d storage.DeviceRequest, err error) {
	err = q.QueryRow(`
		select
            device_code, client_id, client_secret, scopes, expiry
		from device_request where user_code = $1;
	`, userCode).Scan(
		&d.DeviceCode, &d.ClientID, &d.ClientSecret, decoder(&d.Scopes), &d.Expiry,
	)
	if err != nil {
		if err == sql.ErrNoRows {
			return d, storage.ErrNotFound
		}
		return d, fmt.Errorf("select device token: %v", err)
	}
	d.UserCode = userCode
	return d, nil
}

func (c *conn) GetDeviceToken(deviceCode string) (storage.DeviceToken, error) {
	return getDeviceToken(c, deviceCode)
}

func getDeviceToken(q querier, deviceCode string) (a storage.DeviceToken, err error) {
	err = q.QueryRow(`
		select
            status, token, expiry, last_request, poll_interval
		from device_token where device_code = $1;
	`, deviceCode).Scan(
		&a.Status, &a.Token, &a.Expiry, &a.LastRequestTime, &a.PollIntervalSeconds,
	)
	if err != nil {
		if err == sql.ErrNoRows {
			return a, storage.ErrNotFound
		}
		return a, fmt.Errorf("select device token: %v", err)
	}
	a.DeviceCode = deviceCode
	return a, nil
}

func (c *conn) UpdateDeviceToken(deviceCode string, updater func(old storage.DeviceToken) (storage.DeviceToken, error)) error {
	return c.ExecTx(func(tx *trans) error {
		r, err := getDeviceToken(tx, deviceCode)
		if err != nil {
			return err
		}
		if r, err = updater(r); err != nil {
			return err
		}
		_, err = tx.Exec(`
			update device_token
			set
				status = $1, 
				token = $2,
				last_request = $3,
				poll_interval = $4
			where
				device_code = $5
		`,
			r.Status, r.Token, r.LastRequestTime, r.PollIntervalSeconds, r.DeviceCode,
		)
		if err != nil {
			return fmt.Errorf("update device token: %v", err)
		}
		return nil
	})
}<|MERGE_RESOLUTION|>--- conflicted
+++ resolved
@@ -1159,10 +1159,6 @@
     	`,
 			mware.Type, order, mware.ResourceVersion, mware.Config,
 		)
-<<<<<<< HEAD
-
-=======
->>>>>>> 5fb96cad
 		if err != nil {
 			return fmt.Errorf("insert middleware: %v", err)
 		}
@@ -1377,10 +1373,7 @@
 func (c *conn) DeletePassword(email string) error {
 	return c.delete("password", "email", strings.ToLower(email))
 }
-<<<<<<< HEAD
-=======
-
->>>>>>> 5fb96cad
+
 func (c *conn) DeleteOfflineSessions(userID string, connID string) error {
 	result, err := c.Exec(`delete from offline_session where user_id = $1 AND conn_id = $2`, userID, connID)
 	if err != nil {
@@ -1512,7 +1505,7 @@
 		_, err = tx.Exec(`
 			update device_token
 			set
-				status = $1, 
+				status = $1,
 				token = $2,
 				last_request = $3,
 				poll_interval = $4
