--- conflicted
+++ resolved
@@ -275,12 +275,8 @@
 		},
 	},
 	{
-<<<<<<< HEAD
-		stmts: []string{`
-=======
-		stmts: []string{
-			`
->>>>>>> 5fb96cad
+		stmts: []string{
+			`
             create table middleware (
 				conn_id text not null,
 				mw_order integer not null,
@@ -292,12 +288,8 @@
 		},
 	},
 	{
-<<<<<<< HEAD
-		stmts: []string{`
-=======
-		stmts: []string{
-			`
->>>>>>> 5fb96cad
+		stmts: []string{
+			`
 			alter table auth_request
 				add column claims_custom bytea;`,
 			`
