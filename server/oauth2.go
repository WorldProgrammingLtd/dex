package server

import (
	"context"
	"crypto/ecdsa"
	"crypto/elliptic"
	"crypto/rsa"
	"crypto/sha256"
	"crypto/sha512"
	"encoding/base64"
	"encoding/json"
	"errors"
	"fmt"
	"hash"
	"io"
	"net"
	"net/http"
	"net/url"
	"strconv"
	"strings"
	"time"

	jose "gopkg.in/square/go-jose.v2"

	"github.com/dexidp/dex/connector"
	"github.com/dexidp/dex/server/internal"
	"github.com/dexidp/dex/storage"
)

// TODO(ericchiang): clean this file up and figure out more idiomatic error handling.

// authErr is an error response to an authorization request.
// See: https://tools.ietf.org/html/rfc6749#section-4.1.2.1
type authErr struct {
	State       string
	RedirectURI string
	Type        string
	Description string
}

func (err *authErr) Status() int {
	if err.State == errServerError {
		return http.StatusInternalServerError
	}
	return http.StatusBadRequest
}

func (err *authErr) Error() string {
	return err.Description
}

func (err *authErr) Handle() (http.Handler, bool) {
	// Didn't get a valid redirect URI.
	if err.RedirectURI == "" {
		return nil, false
	}

	hf := func(w http.ResponseWriter, r *http.Request) {
		v := url.Values{}
		v.Add("state", err.State)
		v.Add("error", err.Type)
		if err.Description != "" {
			v.Add("error_description", err.Description)
		}
		var redirectURI string
		if strings.Contains(err.RedirectURI, "?") {
			redirectURI = err.RedirectURI + "&" + v.Encode()
		} else {
			redirectURI = err.RedirectURI + "?" + v.Encode()
		}
		http.Redirect(w, r, redirectURI, http.StatusSeeOther)
	}
	return http.HandlerFunc(hf), true
}

func tokenErr(w http.ResponseWriter, typ, description string, statusCode int) error {
	data := struct {
		Error       string `json:"error"`
		Description string `json:"error_description,omitempty"`
	}{typ, description}
	body, err := json.Marshal(data)
	if err != nil {
		return fmt.Errorf("failed to marshal token error response: %v", err)
	}
	w.Header().Set("Content-Type", "application/json")
	w.Header().Set("Content-Length", strconv.Itoa(len(body)))
	w.WriteHeader(statusCode)
	w.Write(body)
	return nil
}

// nolint
const (
	errInvalidRequest          = "invalid_request"
	errUnauthorizedClient      = "unauthorized_client"
	errAccessDenied            = "access_denied"
	errUnsupportedResponseType = "unsupported_response_type"
	errRequestNotSupported     = "request_not_supported"
	errInvalidScope            = "invalid_scope"
	errServerError             = "server_error"
	errTemporarilyUnavailable  = "temporarily_unavailable"
	errUnsupportedGrantType    = "unsupported_grant_type"
	errInvalidGrant            = "invalid_grant"
	errInvalidClient           = "invalid_client"
	errInvalidConnectorID      = "invalid_connector_id"
)

const (
	scopeOfflineAccess     = "offline_access" // Request a refresh token.
	scopeOpenID            = "openid"
	scopeGroups            = "groups"
	scopeEmail             = "email"
	scopeProfile           = "profile"
	scopeFederatedID       = "federated:id"
	scopeCrossClientPrefix = "audience:server:client_id:"
)

const (
	deviceCallbackURI = "/device/callback"
)

const (
	redirectURIOOB = "urn:ietf:wg:oauth:2.0:oob"
)

const (
	grantTypeAuthorizationCode = "authorization_code"
	grantTypeRefreshToken      = "refresh_token"
	grantTypePassword          = "password"
	grantTypeDeviceCode        = "urn:ietf:params:oauth:grant-type:device_code"
)

const (
	responseTypeCode    = "code"     // "Regular" flow
	responseTypeToken   = "token"    // Implicit flow for frontend apps.
	responseTypeIDToken = "id_token" // ID Token in url fragment
)

const (
	deviceTokenPending  = "authorization_pending"
	deviceTokenComplete = "complete"
	deviceTokenSlowDown = "slow_down"
	deviceTokenExpired  = "expired_token"
)

func parseScopes(scopes []string) connector.Scopes {
	var s connector.Scopes
	for _, scope := range scopes {
		switch scope {
		case scopeOfflineAccess:
			s.OfflineAccess = true
		case scopeGroups:
			s.Groups = true
		}
	}
	return s
}

// Determine the signature algorithm for a JWT.
func signatureAlgorithm(jwk *jose.JSONWebKey) (alg jose.SignatureAlgorithm, err error) {
	if jwk.Key == nil {
		return alg, errors.New("no signing key")
	}
	switch key := jwk.Key.(type) {
	case *rsa.PrivateKey:
		// Because OIDC mandates that we support RS256, we always return that
		// value. In the future, we might want to make this configurable on a
		// per client basis. For example allowing PS256 or ECDSA variants.
		//
		// See https://github.com/dexidp/dex/issues/692
		return jose.RS256, nil
	case *ecdsa.PrivateKey:
		// We don't actually support ECDSA keys yet, but they're tested for
		// in case we want to in the future.
		//
		// These values are prescribed depending on the ECDSA key type. We
		// can't return different values.
		switch key.Params() {
		case elliptic.P256().Params():
			return jose.ES256, nil
		case elliptic.P384().Params():
			return jose.ES384, nil
		case elliptic.P521().Params():
			return jose.ES512, nil
		default:
			return alg, errors.New("unsupported ecdsa curve")
		}
	default:
		return alg, fmt.Errorf("unsupported signing key type %T", key)
	}
}

func signPayload(key *jose.JSONWebKey, alg jose.SignatureAlgorithm, payload []byte) (jws string, err error) {
	signingKey := jose.SigningKey{Key: key, Algorithm: alg}

	signer, err := jose.NewSigner(signingKey, &jose.SignerOptions{})
	if err != nil {
		return "", fmt.Errorf("new signer: %v", err)
	}
	signature, err := signer.Sign(payload)
	if err != nil {
		return "", fmt.Errorf("signing payload: %v", err)
	}
	return signature.CompactSerialize()
}

// The hash algorithm for the at_hash is determined by the signing
// algorithm used for the id_token. From the spec:
//
//    ...the hash algorithm used is the hash algorithm used in the alg Header
//    Parameter of the ID Token's JOSE Header. For instance, if the alg is RS256,
//    hash the access_token value with SHA-256
//
// https://openid.net/specs/openid-connect-core-1_0.html#ImplicitIDToken
var hashForSigAlg = map[jose.SignatureAlgorithm]func() hash.Hash{
	jose.RS256: sha256.New,
	jose.RS384: sha512.New384,
	jose.RS512: sha512.New,
	jose.ES256: sha256.New,
	jose.ES384: sha512.New384,
	jose.ES512: sha512.New,
}

// Compute an at_hash from a raw access token and a signature algorithm
//
// See: https://openid.net/specs/openid-connect-core-1_0.html#ImplicitIDToken
func accessTokenHash(alg jose.SignatureAlgorithm, accessToken string) (string, error) {
	newHash, ok := hashForSigAlg[alg]
	if !ok {
		return "", fmt.Errorf("unsupported signature algorithm: %s", alg)
	}

	hashFunc := newHash()
	if _, err := io.WriteString(hashFunc, accessToken); err != nil {
		return "", fmt.Errorf("computing hash: %v", err)
	}
	sum := hashFunc.Sum(nil)
	return base64.RawURLEncoding.EncodeToString(sum[:len(sum)/2]), nil
}

type audience []string

func (a audience) contains(aud string) bool {
	for _, e := range a {
		if aud == e {
			return true
		}
	}
	return false
}

func (a audience) MarshalJSON() ([]byte, error) {
	if len(a) == 1 {
		return json.Marshal(a[0])
	}
	return json.Marshal([]string(a))
}

const (
	claimIssuer           = "iss"
	claimSubject          = "sub"
	claimAudience         = "aud"
	claimExpiry           = "exp"
	claimIssuedAt         = "iat"
	claimAuthorizingParty = "azp"
	claimNonce            = "nonce"

<<<<<<< HEAD
	claimAccessTokenHash = "at_hash"
=======
	AccessTokenHash string `json:"at_hash,omitempty"`
	CodeHash        string `json:"c_hash,omitempty"`
>>>>>>> 83ad7bc4

	claimEmail         = "email"
	claimEmailVerified = "email_verified"

	claimGroups = "groups"

	claimName              = "name"
	claimPreferredUsername = "preferred_username"

	claimFederatedID = "federated_claims"
)

type federatedIDClaims struct {
	ConnectorID string `json:"connector_id,omitempty"`
	UserID      string `json:"user_id,omitempty"`
}

func (s *Server) newAccessToken(clientID string, claims storage.Claims, scopes []string, nonce, connID string) (accessToken string, err error) {
	idToken, _, err := s.newIDToken(clientID, claims, scopes, nonce, storage.NewID(), "", connID)
	return idToken, err
}

func (s *Server) newIDToken(clientID string, claims storage.Claims, scopes []string, nonce, accessToken, code, connID string) (idToken string, expiry time.Time, err error) {
	keys, err := s.storage.GetKeys()
	if err != nil {
		s.logger.Errorf("Failed to get keys: %v", err)
		return "", expiry, err
	}

	signingKey := keys.SigningKey
	if signingKey == nil {
		return "", expiry, fmt.Errorf("no key to sign payload with")
	}
	signingAlg, err := signatureAlgorithm(signingKey)
	if err != nil {
		return "", expiry, err
	}

	issuedAt := s.now()
	expiry = issuedAt.Add(s.idTokensValidFor)

	sub := &internal.IDTokenSubject{
		UserId: claims.UserID,
		ConnId: connID,
	}

	subjectString, err := internal.Marshal(sub)
	if err != nil {
		s.logger.Errorf("failed to marshal offline session ID: %v", err)
		return "", expiry, fmt.Errorf("failed to marshal offline session ID: %v", err)
	}

	tok := map[string]interface{}{
		claimIssuer:   s.issuerURL.String(),
		claimSubject:  subjectString,
		claimNonce:    nonce,
		claimExpiry:   expiry.Unix(),
		claimIssuedAt: issuedAt.Unix(),
	}

	if accessToken != "" {
		atHash, err := accessTokenHash(signingAlg, accessToken)
		if err != nil {
			s.logger.Errorf("error computing at_hash: %v", err)
			return "", expiry, fmt.Errorf("error computing at_hash: %v", err)
		}
		tok[claimAccessTokenHash] = atHash
	}

	if code != "" {
		cHash, err := accessTokenHash(signingAlg, code)
		if err != nil {
			s.logger.Errorf("error computing c_hash: %v", err)
			return "", expiry, fmt.Errorf("error computing c_hash: #{err}")
		}
		tok.CodeHash = cHash
	}

	for _, scope := range scopes {
		switch {
		case scope == scopeEmail:
			tok[claimEmail] = claims.Email
			tok[claimEmailVerified] = claims.EmailVerified
		case scope == scopeGroups:
			tok[claimGroups] = claims.Groups
		case scope == scopeProfile:
			tok[claimName] = claims.Username
			tok[claimPreferredUsername] = claims.PreferredUsername
		case scope == scopeFederatedID:
			tok[claimFederatedID] = &federatedIDClaims{
				ConnectorID: connID,
				UserID:      claims.UserID,
			}
		default:
			peerID, ok := parseCrossClientScope(scope)
			if !ok {
				// Ignore unknown scopes. These are already validated during the
				// initial auth request.
				continue
			}
			isTrusted, err := s.validateCrossClientTrust(clientID, peerID)
			if err != nil {
				return "", expiry, err
			}
			if !isTrusted {
				// TODO(ericchiang): propagate this error to the client.
				return "", expiry, fmt.Errorf("peer (%s) does not trust client", peerID)
			}
			if aud, found := tok[claimAudience]; !found {
				tok[claimAudience] = audience{peerID}
			} else {
				audience := aud.(audience)
				tok[claimAudience] = append(audience, peerID)
			}
		}
	}

	if aud, found := tok[claimAudience]; !found {
		// Client didn't ask for cross client audience. Set the current
		// client as the audience.
		tok[claimAudience] = audience{clientID}
	} else {
		audience := aud.(audience)
		// Client asked for cross client audience:
		// if the current client was not requested explicitly
		if !audience.contains(clientID) {
			// by default it becomes one of entries in Audience
			tok[claimAudience] = append(audience, clientID)
		}
		// The current client becomes the authorizing party.
		tok[claimAuthorizingParty] = clientID
	}

	// Copy across custom claims
	for claim, value := range claims.Custom {
		tok[claim] = value
	}

	payload, err := json.Marshal(tok)
	if err != nil {
		return "", expiry, fmt.Errorf("could not serialize claims: %v", err)
	}

	if idToken, err = signPayload(signingKey, signingAlg, payload); err != nil {
		return "", expiry, fmt.Errorf("failed to sign payload: %v", err)
	}
	return idToken, expiry, nil
}

// parse the initial request from the OAuth2 client.
func (s *Server) parseAuthorizationRequest(r *http.Request) (*storage.AuthRequest, error) {
	if err := r.ParseForm(); err != nil {
		return nil, &authErr{"", "", errInvalidRequest, "Failed to parse request body."}
	}
	q := r.Form
	redirectURI, err := url.QueryUnescape(q.Get("redirect_uri"))
	if err != nil {
		return nil, &authErr{"", "", errInvalidRequest, "No redirect_uri provided."}
	}

	clientID := q.Get("client_id")
	state := q.Get("state")
	nonce := q.Get("nonce")
	connectorID := q.Get("connector_id")
	// Some clients, like the old go-oidc, provide extra whitespace. Tolerate this.
	scopes := strings.Fields(q.Get("scope"))
	responseTypes := strings.Fields(q.Get("response_type"))

	codeChallenge := q.Get("code_challenge")
	codeChallengeMethod := q.Get("code_challenge_method")

	if codeChallengeMethod == "" {
		codeChallengeMethod = CodeChallengeMethodPlain
	}

	client, err := s.storage.GetClient(clientID)
	if err != nil {
		if err == storage.ErrNotFound {
			description := fmt.Sprintf("Invalid client_id (%q).", clientID)
			return nil, &authErr{"", "", errUnauthorizedClient, description}
		}
		s.logger.Errorf("Failed to get client: %v", err)
		return nil, &authErr{"", "", errServerError, ""}
	}

	if connectorID != "" {
		connectors, err := s.storage.ListConnectors()
		if err != nil {
			return nil, &authErr{"", "", errServerError, "Unable to retrieve connectors"}
		}
		if !validateConnectorID(connectors, connectorID) {
			return nil, &authErr{"", "", errInvalidRequest, "Invalid ConnectorID"}
		}
	}

	if !validateRedirectURI(client, redirectURI) {
		description := fmt.Sprintf("Unregistered redirect_uri (%q).", redirectURI)
		return nil, &authErr{"", "", errInvalidRequest, description}
	}
	if redirectURI == deviceCallbackURI && client.Public {
		redirectURI = s.issuerURL.Path + deviceCallbackURI
	}

	// From here on out, we want to redirect back to the client with an error.
	newErr := func(typ, format string, a ...interface{}) *authErr {
		return &authErr{state, redirectURI, typ, fmt.Sprintf(format, a...)}
	}

	// dex doesn't support request parameter and must return request_not_supported error
	// https://openid.net/specs/openid-connect-core-1_0.html#6.1
	if q.Get("request") != "" {
		return nil, newErr(errRequestNotSupported, "Server does not support request parameter.")
	}

	if codeChallengeMethod != CodeChallengeMethodS256 && codeChallengeMethod != CodeChallengeMethodPlain {
		description := fmt.Sprintf("Unsupported PKCE challenge method (%q).", codeChallengeMethod)
		return nil, newErr(errInvalidRequest, description)
	}

	var (
		unrecognized  []string
		invalidScopes []string
	)
	hasOpenIDScope := false
	for _, scope := range scopes {
		switch scope {
		case scopeOpenID:
			hasOpenIDScope = true
		case scopeOfflineAccess, scopeEmail, scopeProfile, scopeGroups, scopeFederatedID:
		default:
			peerID, ok := parseCrossClientScope(scope)
			if !ok {
				unrecognized = append(unrecognized, scope)
				continue
			}

			isTrusted, err := s.validateCrossClientTrust(clientID, peerID)
			if err != nil {
				return nil, newErr(errServerError, "Internal server error.")
			}
			if !isTrusted {
				invalidScopes = append(invalidScopes, scope)
			}
		}
	}
	if !hasOpenIDScope {
		return nil, newErr(errInvalidScope, `Missing required scope(s) ["openid"].`)
	}
	if len(unrecognized) > 0 {
		return nil, newErr(errInvalidScope, "Unrecognized scope(s) %q", unrecognized)
	}
	if len(invalidScopes) > 0 {
		return nil, newErr(errInvalidScope, "Client can't request scope(s) %q", invalidScopes)
	}

	var rt struct {
		code    bool
		idToken bool
		token   bool
	}

	for _, responseType := range responseTypes {
		switch responseType {
		case responseTypeCode:
			rt.code = true
		case responseTypeIDToken:
			rt.idToken = true
		case responseTypeToken:
			rt.token = true
		default:
			return nil, newErr(errInvalidRequest, "Invalid response type %q", responseType)
		}

		if !s.supportedResponseTypes[responseType] {
			return nil, newErr(errUnsupportedResponseType, "Unsupported response type %q", responseType)
		}
	}

	if len(responseTypes) == 0 {
		return nil, newErr(errInvalidRequest, "No response_type provided")
	}

	if rt.token && !rt.code && !rt.idToken {
		// "token" can't be provided by its own.
		//
		// https://openid.net/specs/openid-connect-core-1_0.html#Authentication
		return nil, newErr(errInvalidRequest, "Response type 'token' must be provided with type 'id_token' and/or 'code'")
	}
	if !rt.code {
		// Either "id_token token" or "id_token" has been provided which implies the
		// implicit flow. Implicit flow requires a nonce value.
		//
		// https://openid.net/specs/openid-connect-core-1_0.html#ImplicitAuthRequest
		if nonce == "" {
			return nil, newErr(errInvalidRequest, "Response type 'token' requires a 'nonce' value.")
		}
	}
	if rt.token {
		if redirectURI == redirectURIOOB {
			err := fmt.Sprintf("Cannot use response type 'token' with redirect_uri '%s'.", redirectURIOOB)
			return nil, newErr(errInvalidRequest, err)
		}
	}

	return &storage.AuthRequest{
		ID:                  storage.NewID(),
		ClientID:            client.ID,
		State:               state,
		Nonce:               nonce,
		ForceApprovalPrompt: q.Get("approval_prompt") == "force",
		Scopes:              scopes,
		RedirectURI:         redirectURI,
		ResponseTypes:       responseTypes,
		ConnectorID:         connectorID,
		PKCE: storage.PKCE{
			CodeChallenge:       codeChallenge,
			CodeChallengeMethod: codeChallengeMethod,
		},
	}, nil
}

func parseCrossClientScope(scope string) (peerID string, ok bool) {
	if ok = strings.HasPrefix(scope, scopeCrossClientPrefix); ok {
		peerID = scope[len(scopeCrossClientPrefix):]
	}
	return
}

func (s *Server) validateCrossClientTrust(clientID, peerID string) (trusted bool, err error) {
	if peerID == clientID {
		return true, nil
	}
	peer, err := s.storage.GetClient(peerID)
	if err != nil {
		if err != storage.ErrNotFound {
			s.logger.Errorf("Failed to get client: %v", err)
			return false, err
		}
		return false, nil
	}
	for _, id := range peer.TrustedPeers {
		if id == clientID {
			return true, nil
		}
	}
	return false, nil
}

func validateRedirectURI(client storage.Client, redirectURI string) bool {
	// Allow named RedirectURIs for both public and non-public clients.
	// This is required make PKCE-enabled web apps work, when configured as public clients.
	for _, uri := range client.RedirectURIs {
		if redirectURI == uri {
			return true
		}
	}
	// For non-public clients or when RedirectURIs is set, we allow only explicitly named RedirectURIs.
	// Otherwise, we check below for special URIs used for desktop or mobile apps.
	if !client.Public || len(client.RedirectURIs) > 0 {
		return false
	}

	if redirectURI == redirectURIOOB || redirectURI == deviceCallbackURI {
		return true
	}

	// verify that the host is of form "http://localhost:(port)(path)" or "http://localhost(path)"
	u, err := url.Parse(redirectURI)
	if err != nil {
		return false
	}
	if u.Scheme != "http" {
		return false
	}
	if u.Host == "localhost" {
		return true
	}
	host, _, err := net.SplitHostPort(u.Host)
	return err == nil && host == "localhost"
}

func validateConnectorID(connectors []storage.Connector, connectorID string) bool {
	for _, c := range connectors {
		if c.ID == connectorID {
			return true
		}
	}
	return false
}

// storageKeySet implements the oidc.KeySet interface backed by Dex storage
type storageKeySet struct {
	storage.Storage
}

func (s *storageKeySet) VerifySignature(_ context.Context, jwt string) (payload []byte, err error) {
	jws, err := jose.ParseSigned(jwt)
	if err != nil {
		return nil, err
	}

	keyID := ""
	for _, sig := range jws.Signatures {
		keyID = sig.Header.KeyID
		break
	}

	skeys, err := s.Storage.GetKeys()
	if err != nil {
		return nil, err
	}

	keys := []*jose.JSONWebKey{skeys.SigningKeyPub}
	for _, vk := range skeys.VerificationKeys {
		keys = append(keys, vk.PublicKey)
	}

	for _, key := range keys {
		if keyID == "" || key.KeyID == keyID {
			if payload, err := jws.Verify(key); err == nil {
				return payload, nil
			}
		}
	}

	return nil, errors.New("failed to verify id token signature")
}<|MERGE_RESOLUTION|>--- conflicted
+++ resolved
@@ -265,12 +265,8 @@
 	claimAuthorizingParty = "azp"
 	claimNonce            = "nonce"
 
-<<<<<<< HEAD
 	claimAccessTokenHash = "at_hash"
-=======
-	AccessTokenHash string `json:"at_hash,omitempty"`
-	CodeHash        string `json:"c_hash,omitempty"`
->>>>>>> 83ad7bc4
+	claimCodeHash        = "c_hash"
 
 	claimEmail         = "email"
 	claimEmailVerified = "email_verified"
@@ -346,7 +342,7 @@
 			s.logger.Errorf("error computing c_hash: %v", err)
 			return "", expiry, fmt.Errorf("error computing c_hash: #{err}")
 		}
-		tok.CodeHash = cHash
+		tok[claimCodeHash] = cHash
 	}
 
 	for _, scope := range scopes {
