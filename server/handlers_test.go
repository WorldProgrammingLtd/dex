--- conflicted
+++ resolved
@@ -8,17 +8,9 @@
 	"net/http"
 	"net/http/httptest"
 	"testing"
-<<<<<<< HEAD
-=======
-	"time"
 
 	gosundheit "github.com/AppsFlyer/go-sundheit"
 	"github.com/AppsFlyer/go-sundheit/checks"
-	"github.com/coreos/go-oidc/v3/oidc"
-	"github.com/gorilla/mux"
-	"github.com/stretchr/testify/require"
-	"golang.org/x/oauth2"
->>>>>>> 83ad7bc4
 
 	"github.com/dexidp/dex/storage"
 )
@@ -132,186 +124,4 @@
 			t.Fatalf("test %d expected %d, got %d", i, r.ExpectedCode, rr.Code)
 		}
 	}
-<<<<<<< HEAD
-=======
-}
-
-func TestConnectorLoginDoesNotAllowToChangeConnectorForAuthRequest(t *testing.T) {
-	memStorage := memory.New(logger)
-
-	templates, err := loadTemplates(webConfig{}, "../web/templates")
-	if err != nil {
-		t.Fatal("failed to load templates")
-	}
-
-	s := &Server{
-		storage:                memStorage,
-		logger:                 logger,
-		templates:              templates,
-		supportedResponseTypes: map[string]bool{"code": true},
-		now:                    time.Now,
-		connectors:             make(map[string]Connector),
-	}
-
-	r := mux.NewRouter()
-	r.HandleFunc("/auth/{connector}", s.handleConnectorLogin)
-	s.mux = r
-
-	clientID := "clientID"
-	clientSecret := "secret"
-	redirectURL := "localhost:5555" + "/callback"
-	client := storage.Client{
-		ID:           clientID,
-		Secret:       clientSecret,
-		RedirectURIs: []string{redirectURL},
-	}
-	if err := memStorage.CreateClient(client); err != nil {
-		t.Fatal("failed to create client")
-	}
-
-	createConnector := func(t *testing.T, id string) storage.Connector {
-		connector := storage.Connector{
-			ID:              id,
-			Type:            "mockCallback",
-			Name:            "Mock",
-			ResourceVersion: "1",
-		}
-		if err := memStorage.CreateConnector(connector); err != nil {
-			t.Fatalf("failed to create connector %v", id)
-		}
-
-		return connector
-	}
-
-	connector1 := createConnector(t, "mock1")
-	connector2 := createConnector(t, "mock2")
-
-	authReq := storage.AuthRequest{
-		ID: storage.NewID(),
-	}
-	if err := memStorage.CreateAuthRequest(authReq); err != nil {
-		t.Fatal("failed to create auth request")
-	}
-
-	createConnectorLoginRequest := func(connID string) *http.Request {
-		req := httptest.NewRequest("GET", "/auth/"+connID, nil)
-		q := req.URL.Query()
-		q.Add("req", authReq.ID)
-		q.Add("redirect_uri", redirectURL)
-		q.Add("scope", "openid")
-		q.Add("response_type", "code")
-		req.URL.RawQuery = q.Encode()
-		return req
-	}
-
-	recorder := httptest.NewRecorder()
-	s.ServeHTTP(recorder, createConnectorLoginRequest(connector1.ID))
-	if recorder.Code != 302 {
-		t.Fatal("failed to process request")
-	}
-
-	recorder2 := httptest.NewRecorder()
-	s.ServeHTTP(recorder2, createConnectorLoginRequest(connector2.ID))
-	if recorder2.Code != 500 {
-		t.Error("attempt to overwrite connector on auth request should fail")
-	}
-}
-
-// TestHandleAuthCode checks that it is forbidden to use same code twice
-func TestHandleAuthCode(t *testing.T) {
-	tests := []struct {
-		name       string
-		handleCode func(*testing.T, context.Context, *oauth2.Config, string)
-	}{
-		{
-			name: "Code Reuse should return invalid_grant",
-			handleCode: func(t *testing.T, ctx context.Context, oauth2Config *oauth2.Config, code string) {
-				_, err := oauth2Config.Exchange(ctx, code)
-				require.NoError(t, err)
-
-				_, err = oauth2Config.Exchange(ctx, code)
-				require.Error(t, err)
-
-				oauth2Err, ok := err.(*oauth2.RetrieveError)
-				require.True(t, ok)
-
-				var errResponse struct{ Error string }
-				err = json.Unmarshal(oauth2Err.Body, &errResponse)
-				require.NoError(t, err)
-
-				// invalid_grant must be returned for invalid values
-				// https://tools.ietf.org/html/rfc6749#section-5.2
-				require.Equal(t, errInvalidGrant, errResponse.Error)
-			},
-		},
-		{
-			name: "No Code should return invalid_request",
-			handleCode: func(t *testing.T, ctx context.Context, oauth2Config *oauth2.Config, _ string) {
-				_, err := oauth2Config.Exchange(ctx, "")
-				require.Error(t, err)
-
-				oauth2Err, ok := err.(*oauth2.RetrieveError)
-				require.True(t, ok)
-
-				var errResponse struct{ Error string }
-				err = json.Unmarshal(oauth2Err.Body, &errResponse)
-				require.NoError(t, err)
-
-				require.Equal(t, errInvalidRequest, errResponse.Error)
-			},
-		},
-	}
-
-	for _, tc := range tests {
-		t.Run(tc.name, func(t *testing.T) {
-			ctx, cancel := context.WithCancel(context.Background())
-			defer cancel()
-
-			httpServer, s := newTestServer(ctx, t, func(c *Config) { c.Issuer += "/non-root-path" })
-			defer httpServer.Close()
-
-			p, err := oidc.NewProvider(ctx, httpServer.URL)
-			require.NoError(t, err)
-
-			var oauth2Client oauth2Client
-			oauth2Client.server = httptest.NewServer(http.HandlerFunc(func(w http.ResponseWriter, r *http.Request) {
-				if r.URL.Path != "/callback" {
-					http.Redirect(w, r, oauth2Client.config.AuthCodeURL(""), http.StatusSeeOther)
-					return
-				}
-
-				q := r.URL.Query()
-				require.Equal(t, q.Get("error"), "", q.Get("error_description"))
-
-				code := q.Get("code")
-				tc.handleCode(t, ctx, oauth2Client.config, code)
-
-				w.WriteHeader(http.StatusOK)
-			}))
-			defer oauth2Client.server.Close()
-
-			redirectURL := oauth2Client.server.URL + "/callback"
-			client := storage.Client{
-				ID:           "testclient",
-				Secret:       "testclientsecret",
-				RedirectURIs: []string{redirectURL},
-			}
-			err = s.storage.CreateClient(client)
-			require.NoError(t, err)
-
-			oauth2Client.config = &oauth2.Config{
-				ClientID:     client.ID,
-				ClientSecret: client.Secret,
-				Endpoint:     p.Endpoint(),
-				Scopes:       []string{oidc.ScopeOpenID, "email", "offline_access"},
-				RedirectURL:  redirectURL,
-			}
-
-			resp, err := http.Get(oauth2Client.server.URL + "/login")
-			require.NoError(t, err)
-
-			resp.Body.Close()
-		})
-	}
->>>>>>> 83ad7bc4
 }