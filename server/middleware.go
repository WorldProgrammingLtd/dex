package server

import (
	"context"
	"encoding/json"
	"fmt"

	"github.com/dexidp/dex/storage"

	"github.com/dexidp/dex/middleware"
	"github.com/dexidp/dex/middleware/claims"
	"github.com/dexidp/dex/middleware/groups"
<<<<<<< HEAD
	"github.com/dexidp/dex/middleware/claims"
=======
>>>>>>> 7db4b985
	"github.com/dexidp/dex/middleware/grpc"

	"github.com/dexidp/dex/connector"
	"github.com/dexidp/dex/pkg/log"
)

// Middleware is a middleware with resource version metadata.
type Middleware struct {
	ResourceVersion string
	Middleware      middleware.Middleware
}

// MiddlewareConfig is a configuration that can open a middleware.
type MiddlewareConfig interface {
	Open(logger log.Logger) (middleware.Middleware, error)
}

// MiddlewaresConfig variable provides an easy way to return a config struct
// depending on the middleware type.
var MiddlewaresConfig = map[string]func() MiddlewareConfig{
	"claims": func() MiddlewareConfig { return new(claims.Config) },
	"groups": func() MiddlewareConfig { return new(groups.Config) },
<<<<<<< HEAD
	"grpc": func() MiddlewareConfig { return new(grpc.Config) },
=======
	"grpc":   func() MiddlewareConfig { return new(grpc.Config) },
>>>>>>> 7db4b985
}

// openMiddleware will parse the middleware config and open the middleware.
func openMiddleware(logger log.Logger, mware storage.Middleware) (middleware.Middleware, error) {
	var m middleware.Middleware

	f, ok := MiddlewaresConfig[mware.Type]
	if !ok {
		return m, fmt.Errorf("unknown middleware type %q", mware.Type)
	}

	mwareConfig := f()
	if len(mware.Config) != 0 {
		if err := json.Unmarshal(mware.Config, mwareConfig); err != nil {
			return m, fmt.Errorf("parse middleware config: %v", err)
		}
	}

	m, err := mwareConfig.Open(logger)
	if err != nil {
		return m, fmt.Errorf("failed to create middleware %q: %v", mware.Type, err)
	}

	return m, nil
}

func (s *Server) OpenMiddleware(mware storage.Middleware) (Middleware, error) {
	m, err := openMiddleware(s.logger, mware)
	if err != nil {
		return Middleware{}, fmt.Errorf("failed to open middleware: %v", err)
	}

	middleware := Middleware{
		ResourceVersion: mware.ResourceVersion,
		Middleware:      m,
	}

	s.mu.Lock()
	s.middleware = append(s.middleware, middleware)
	s.mu.Unlock()

	return middleware, nil
}

// RunMiddleware executes the middleware for the specified connector, followed
// by the global middleware.
func (s *Server) RunMiddleware(ctx context.Context, conn Connector, identity connector.Identity) (connector.Identity, error) {
	var err error

	// First, run the connector middleware
	for _, mware := range conn.Middleware {
		identity, err = mware.Process(ctx, identity)
		if err != nil {
			return identity, err
		}
	}

	// Grab a copy of the global middleware
	s.mu.Lock()
	middleware := s.middleware
	s.mu.Unlock()

	for _, mware := range middleware {
		identity, err = mware.Middleware.Process(ctx, identity)
		if err != nil {
			return identity, err
		}
	}

	return identity, err
}<|MERGE_RESOLUTION|>--- conflicted
+++ resolved
@@ -10,10 +10,6 @@
 	"github.com/dexidp/dex/middleware"
 	"github.com/dexidp/dex/middleware/claims"
 	"github.com/dexidp/dex/middleware/groups"
-<<<<<<< HEAD
-	"github.com/dexidp/dex/middleware/claims"
-=======
->>>>>>> 7db4b985
 	"github.com/dexidp/dex/middleware/grpc"
 
 	"github.com/dexidp/dex/connector"
@@ -36,11 +32,7 @@
 var MiddlewaresConfig = map[string]func() MiddlewareConfig{
 	"claims": func() MiddlewareConfig { return new(claims.Config) },
 	"groups": func() MiddlewareConfig { return new(groups.Config) },
-<<<<<<< HEAD
-	"grpc": func() MiddlewareConfig { return new(grpc.Config) },
-=======
 	"grpc":   func() MiddlewareConfig { return new(grpc.Config) },
->>>>>>> 7db4b985
 }
 
 // openMiddleware will parse the middleware config and open the middleware.
